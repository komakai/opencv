#include <iostream>
#include <string>

#include "opencv2/core.hpp"
#include "opencv2/core/utility.hpp"
#include "opencv2/ocl.hpp"
#include "opencv2/highgui.hpp"

using namespace std;
using namespace cv;
using namespace cv::ocl;

#define M_MOG  1
#define M_MOG2 2

int main(int argc, const char** argv)
{
    cv::CommandLineParser cmd(argc, argv,
        "{ c camera | false       | use camera }"
        "{ f file   | 768x576.avi | input video file }"
        "{ m method | mog         | method (mog, mog2) }"
        "{ h help   | false       | print help message }");

    if (cmd.get<bool>("help"))
    {
        cout << "Usage : bgfg_segm [options]" << endl;
        cout << "Available options:" << endl;
<<<<<<< HEAD
        cmd.printMessage();
        return 0;
=======
        cmd.printParams();
        return EXIT_SUCCESS;
>>>>>>> c1223f8d
    }

    bool useCamera = cmd.get<bool>("camera");
    string file = cmd.get<string>("file");
    string method = cmd.get<string>("method");

    if (method != "mog" && method != "mog2")
    {
        cerr << "Incorrect method" << endl;
        return EXIT_FAILURE;
    }

    int m = method == "mog" ? M_MOG : M_MOG2;

    VideoCapture cap;
    if (useCamera)
        cap.open(0);
    else
        cap.open(file);

    if (!cap.isOpened())
    {
        cout << "can not open camera or video file" << endl;
        return EXIT_FAILURE;
    }

    Mat frame;
    cap >> frame;

    oclMat d_frame(frame);

    cv::ocl::MOG mog;
    cv::ocl::MOG2 mog2;

    oclMat d_fgmask, d_fgimg, d_bgimg;

    d_fgimg.create(d_frame.size(), d_frame.type());

    Mat fgmask, fgimg, bgimg;

    switch (m)
    {
    case M_MOG:
        mog(d_frame, d_fgmask, 0.01f);
        break;

    case M_MOG2:
        mog2(d_frame, d_fgmask);
        break;
    }

    for (;;)
    {
        cap >> frame;
        if (frame.empty())
            break;
        d_frame.upload(frame);

        int64 start = cv::getTickCount();

        //update the model
        switch (m)
        {
        case M_MOG:
            mog(d_frame, d_fgmask, 0.01f);
            mog.getBackgroundImage(d_bgimg);
            break;

        case M_MOG2:
            mog2(d_frame, d_fgmask);
            mog2.getBackgroundImage(d_bgimg);
            break;
        }

        double fps = cv::getTickFrequency() / (cv::getTickCount() - start);
        std::cout << "FPS : " << fps << std::endl;

        d_fgimg.setTo(Scalar::all(0));
        d_frame.copyTo(d_fgimg, d_fgmask);

        d_fgmask.download(fgmask);
        d_fgimg.download(fgimg);
        if (!d_bgimg.empty())
            d_bgimg.download(bgimg);

        imshow("image", frame);
        imshow("foreground mask", fgmask);
        imshow("foreground image", fgimg);
        if (!bgimg.empty())
            imshow("mean background image", bgimg);

        if (27 == waitKey(30))
            break;
    }

    return EXIT_SUCCESS;
}<|MERGE_RESOLUTION|>--- conflicted
+++ resolved
@@ -21,17 +21,12 @@
         "{ m method | mog         | method (mog, mog2) }"
         "{ h help   | false       | print help message }");
 
-    if (cmd.get<bool>("help"))
+    if (cmd.has("help"))
     {
         cout << "Usage : bgfg_segm [options]" << endl;
         cout << "Available options:" << endl;
-<<<<<<< HEAD
         cmd.printMessage();
-        return 0;
-=======
-        cmd.printParams();
         return EXIT_SUCCESS;
->>>>>>> c1223f8d
     }
 
     bool useCamera = cmd.get<bool>("camera");
