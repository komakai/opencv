--- conflicted
+++ resolved
@@ -2182,25 +2182,9 @@
     return 0;
 }
 
-<<<<<<< HEAD
-bool cv::findCirclesGrid( InputArray _image, Size patternSize,
+bool findCirclesGrid( InputArray _image, Size patternSize,
                           OutputArray _centers, int flags, const Ptr<FeatureDetector> &blobDetector,
                           const CirclesGridFinderParameters& parameters_)
-=======
-bool findCirclesGrid(InputArray image, Size patternSize,
-                     OutputArray centers, int flags,
-                     const Ptr<FeatureDetector> &blobDetector,
-                     CirclesGridFinderParameters parameters)
-{
-    CirclesGridFinderParameters2 parameters2;
-    *((CirclesGridFinderParameters*)&parameters2) = parameters;
-    return cv::findCirclesGrid2(image, patternSize, centers, flags, blobDetector, parameters2);
-}
-
-bool findCirclesGrid2(InputArray _image, Size patternSize,
-                      OutputArray _centers, int flags, const Ptr<FeatureDetector> &blobDetector,
-                      CirclesGridFinderParameters2 parameters)
->>>>>>> 7fe07279
 {
     CV_INSTRUMENT_REGION()
 
