--- conflicted
+++ resolved
@@ -1766,10 +1766,6 @@
     ASSERT_FLOAT_EQ(66.0f, *(mat.ptr<float>(idx)));
 }
 
-<<<<<<< HEAD
-=======
-#endif
-
 
 BIGDATA_TEST(Mat, push_back_regression_4158)  // memory usage: ~10.6 Gb
 {
@@ -1792,5 +1788,4 @@
     }
 }
 
->>>>>>> 085b27fc
 }} // namespace