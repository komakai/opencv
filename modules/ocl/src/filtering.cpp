/*M///////////////////////////////////////////////////////////////////////////////////////
//
//  IMPORTANT: READ BEFORE DOWNLOADING, COPYING, INSTALLING OR USING.
//
//  By downloading, copying, installing or using the software you agree to this license.
//  If you do not agree to this license, do not download, install,
//  copy or use the software.
//
//
//                           License Agreement
//                For Open Source Computer Vision Library
//
// Copyright (C) 2010-2012, Institute Of Software Chinese Academy Of Science, all rights reserved.
// Copyright (C) 2010-2012, Advanced Micro Devices, Inc., all rights reserved.
// Third party copyrights are property of their respective owners.
//
// @Authors
//    Niko Li, newlife20080214@gmail.com
//    Jia Haipeng, jiahaipeng95@gmail.com
//    Zero Lin, Zero.Lin@amd.com
//    Zhang Ying, zhangying913@gmail.com
//    Yao Wang, bitwangyaoyao@gmail.com
//
// Redistribution and use in source and binary forms, with or without modification,
// are permitted provided that the following conditions are met:
//
//   * Redistribution's of source code must retain the above copyright notice,
//     this list of conditions and the following disclaimer.
//
//   * Redistribution's in binary form must reproduce the above copyright notice,
//     this list of conditions and the following disclaimer in the documentation
//     and/or other oclMaterials provided with the distribution.
//
//   * The name of the copyright holders may not be used to endorse or promote products
//     derived from this software without specific prior written permission.
//
// This software is provided by the copyright holders and contributors "as is" and
// any express or implied warranties, including, but not limited to, the implied
// warranties of merchantability and fitness for a particular purpose are disclaimed.
// In no event shall the Intel Corporation or contributors be liable for any direct,
// indirect, incidental, special, exemplary, or consequential damages
// (including, but not limited to, procurement of substitute goods or services;
// loss of use, data, or profits; or business interruption) however caused
// and on any theory of liability, whether in contract, strict liability,
// or tort (including negligence or otherwise) arising in any way out of
// the use of this software, even if advised of the possibility of such damage.
//
//M*/

#include "precomp.hpp"

using namespace cv;
using namespace cv::ocl;

//helper routines
namespace cv
{
namespace ocl
{
///////////////////////////OpenCL kernel strings///////////////////////////
extern const char *filtering_boxFilter;
extern const char *filter_sep_row;
extern const char *filter_sep_col;
extern const char *filtering_laplacian;
extern const char *filtering_morph;
}
}

namespace
{
inline int divUp(int total, int grain)
{
    return (total + grain - 1) / grain;
}
}

namespace
{
inline void normalizeAnchor(int &anchor, int ksize)
{
    if (anchor < 0)
    {
        anchor = ksize >> 1;
    }

    CV_Assert(0 <= anchor && anchor < ksize);
}

inline void normalizeAnchor(Point &anchor, const Size &ksize)
{
    normalizeAnchor(anchor.x, ksize.width);
    normalizeAnchor(anchor.y, ksize.height);
}

inline void normalizeROI(Rect &roi, const Size &ksize, const Point &anchor, const Size &src_size)
{
    if (roi == Rect(0, 0, -1, -1))
    {
        roi = Rect(0, 0, src_size.width, src_size.height);
    }

    CV_Assert(ksize.height > 0 && ksize.width > 0 && ((ksize.height & 1) == 1) && ((ksize.width & 1) == 1));
    CV_Assert((anchor.x == -1 && anchor.y == -1) || (anchor.x == ksize.width >> 1 && anchor.y == ksize.height >> 1));
    CV_Assert(roi.x >= 0 && roi.y >= 0 && roi.width <= src_size.width && roi.height <= src_size.height);
}


inline void normalizeKernel(const Mat &kernel, oclMat &gpu_krnl, int type = CV_8U, int *nDivisor = 0, bool reverse = false)
{
    int scale = nDivisor && (kernel.depth() == CV_32F || kernel.depth() == CV_64F) ? 256 : 1;

    if (nDivisor)
    {
        *nDivisor = scale;
    }

    Mat temp(kernel.size(), type);
    kernel.convertTo(temp, type, scale);
    Mat cont_krnl = temp.reshape(1, 1);

    if (reverse)
    {
        int count = cont_krnl.cols >> 1;

        for (int i = 0; i < count; ++i)
        {
            std::swap(cont_krnl.at<int>(0, i), cont_krnl.at<int>(0, cont_krnl.cols - 1 - i));
        }
    }

    gpu_krnl.upload(cont_krnl);
}
}

////////////////////////////////////////////////////////////////////////////////////////////////////
// Filter2D
namespace
{
class Filter2DEngine_GPU : public FilterEngine_GPU
{
public:
    Filter2DEngine_GPU(const Ptr<BaseFilter_GPU> &filter2D_) : filter2D(filter2D_) {}

    virtual void apply(const oclMat &src, oclMat &dst, Rect roi = Rect(0, 0, -1, -1))
    {
        Size src_size = src.size();

        // Delete those two clause below which exist before, However, the result is alos correct
        // dst.create(src_size, src.type());
        // dst = Scalar(0.0);

        normalizeROI(roi, filter2D->ksize, filter2D->anchor, src_size);

        oclMat srcROI = src(roi);
        oclMat dstROI = dst(roi);

        (*filter2D)(srcROI, dstROI);
    }

    Ptr<BaseFilter_GPU> filter2D;
};
}

Ptr<FilterEngine_GPU> cv::ocl::createFilter2D_GPU(const Ptr<BaseFilter_GPU> filter2D)
{
    return Ptr<FilterEngine_GPU>(new Filter2DEngine_GPU(filter2D));
}

////////////////////////////////////////////////////////////////////////////////////////////////////
// Box Filter
namespace
{
typedef void (*FilterBox_t)(const oclMat & , oclMat & , Size &, const Point, const int);

class GPUBoxFilter : public BaseFilter_GPU
{
public:
    GPUBoxFilter(const Size &ksize_, const Point &anchor_, const int borderType_, FilterBox_t func_) :
        BaseFilter_GPU(ksize_, anchor_, borderType_), func(func_) {}

    virtual void operator()(const oclMat &src, oclMat &dst)
    {
        func(src, dst, ksize, anchor, borderType);
    }

    FilterBox_t func;

};
}

////////////////////////////////////////////////////////////////////////////////////////////////////
// Morphology Filter

namespace
{
typedef void (*GPUMorfFilter_t)(const oclMat & , oclMat & , oclMat & , Size &, const Point, bool rectKernel);

class MorphFilter_GPU : public BaseFilter_GPU
{
public:
    MorphFilter_GPU(const Size &ksize_, const Point &anchor_, const oclMat &kernel_, GPUMorfFilter_t func_) :
        BaseFilter_GPU(ksize_, anchor_, BORDER_CONSTANT), kernel(kernel_), func(func_), rectKernel(false) {}

    virtual void operator()(const oclMat &src, oclMat &dst)
    {
        func(src, dst, kernel, ksize, anchor, rectKernel) ;
    }

    oclMat kernel;
    GPUMorfFilter_t func;
    bool rectKernel;
};
}

/*
**We should be able to support any data types here.
**Extend this if necessary later.
**Note that the kernel need to be further refined.
*/
static void GPUErode(const oclMat &src, oclMat &dst, oclMat &mat_kernel,
                         Size &ksize, const Point anchor, bool rectKernel)
{
    //Normalize the result by default
    //float alpha = ksize.height * ksize.width;
    CV_Assert(src.clCxt == dst.clCxt);
    CV_Assert((src.cols == dst.cols) &&
              (src.rows == dst.rows));
    CV_Assert((src.oclchannels() == dst.oclchannels()));

    int srcStep = src.step1() / src.oclchannels();
    int dstStep = dst.step1() / dst.oclchannels();
    int srcOffset = src.offset /  src.elemSize();
    int dstOffset = dst.offset /  dst.elemSize();

    int srcOffset_x = srcOffset % srcStep;
    int srcOffset_y = srcOffset / srcStep;
    Context *clCxt = src.clCxt;
    String kernelName;
    size_t localThreads[3] = {16, 16, 1};
    size_t globalThreads[3] = {(src.cols + localThreads[0] - 1) / localThreads[0] *localThreads[0], (src.rows + localThreads[1] - 1) / localThreads[1] *localThreads[1], 1};

    if (src.type() == CV_8UC1)
    {
        kernelName = "morph_C1_D0";
        globalThreads[0] = ((src.cols + 3) / 4 + localThreads[0] - 1) / localThreads[0] * localThreads[0];
        CV_Assert(localThreads[0]*localThreads[1] * 8 >= (localThreads[0] * 4 + ksize.width - 1) * (localThreads[1] + ksize.height - 1));
    }
    else
    {
        kernelName = "morph";
        CV_Assert(localThreads[0]*localThreads[1] * 2 >= (localThreads[0] + ksize.width - 1) * (localThreads[1] + ksize.height - 1));
    }

    char s[64];

    switch (src.type())
    {
    case CV_8UC1:
        sprintf(s, "-D VAL=255");
        break;
    case CV_8UC3:
    case CV_8UC4:
        sprintf(s, "-D VAL=255 -D GENTYPE=uchar4");
        break;
    case CV_32FC1:
        sprintf(s, "-D VAL=FLT_MAX -D GENTYPE=float");
        break;
    case CV_32FC3:
    case CV_32FC4:
        sprintf(s, "-D VAL=FLT_MAX -D GENTYPE=float4");
        break;
    default:
        CV_Error(Error::StsUnsupportedFormat, "unsupported type");
    }

    char compile_option[128];
    sprintf(compile_option, "-D RADIUSX=%d -D RADIUSY=%d -D LSIZE0=%d -D LSIZE1=%d -D ERODE %s %s",
        anchor.x, anchor.y, (int)localThreads[0], (int)localThreads[1],
        rectKernel?"-D RECTKERNEL":"",
        s);
    std::vector< std::pair<size_t, const void *> > args;
    args.push_back(std::make_pair(sizeof(cl_mem), (void *)&src.data));
    args.push_back(std::make_pair(sizeof(cl_mem), (void *)&dst.data));
    args.push_back(std::make_pair(sizeof(cl_int), (void *)&srcOffset_x));
    args.push_back(std::make_pair(sizeof(cl_int), (void *)&srcOffset_y));
    args.push_back(std::make_pair(sizeof(cl_int), (void *)&src.cols));
    args.push_back(std::make_pair(sizeof(cl_int), (void *)&src.rows));
    args.push_back(std::make_pair(sizeof(cl_int), (void *)&srcStep));
    args.push_back(std::make_pair(sizeof(cl_int), (void *)&dstStep));
    args.push_back(std::make_pair(sizeof(cl_mem), (void *)&mat_kernel.data));
    args.push_back(std::make_pair(sizeof(cl_int), (void *)&src.wholecols));
    args.push_back(std::make_pair(sizeof(cl_int), (void *)&src.wholerows));
    args.push_back(std::make_pair(sizeof(cl_int), (void *)&dstOffset));
    openCLExecuteKernel(clCxt, &filtering_morph, kernelName, globalThreads, localThreads, args, -1, -1, compile_option);
}


//! data type supported: CV_8UC1, CV_8UC4, CV_32FC1, CV_32FC4
static void GPUDilate(const oclMat &src, oclMat &dst, oclMat &mat_kernel,
                          Size &ksize, const Point anchor, bool rectKernel)
{
    //Normalize the result by default
    //float alpha = ksize.height * ksize.width;
    CV_Assert(src.clCxt == dst.clCxt);
    CV_Assert((src.cols == dst.cols) &&
              (src.rows == dst.rows));
    CV_Assert((src.oclchannels() == dst.oclchannels()));

    int srcStep = src.step1() / src.oclchannels();
    int dstStep = dst.step1() / dst.oclchannels();
    int srcOffset = src.offset /  src.elemSize();
    int dstOffset = dst.offset /  dst.elemSize();

    int srcOffset_x = srcOffset % srcStep;
    int srcOffset_y = srcOffset / srcStep;
    Context *clCxt = src.clCxt;
    String kernelName;
    size_t localThreads[3] = {16, 16, 1};
    size_t globalThreads[3] = {(src.cols + localThreads[0] - 1) / localThreads[0] *localThreads[0],
                               (src.rows + localThreads[1] - 1) / localThreads[1] *localThreads[1], 1};

    if (src.type() == CV_8UC1)
    {
        kernelName = "morph_C1_D0";
        globalThreads[0] = ((src.cols + 3) / 4 + localThreads[0] - 1) / localThreads[0] * localThreads[0];
        CV_Assert(localThreads[0]*localThreads[1] * 8 >= (localThreads[0] * 4 + ksize.width - 1) * (localThreads[1] + ksize.height - 1));
    }
    else
    {
        kernelName = "morph";
        CV_Assert(localThreads[0]*localThreads[1] * 2 >= (localThreads[0] + ksize.width - 1) * (localThreads[1] + ksize.height - 1));
    }

    char s[64];

    switch (src.type())
    {
    case CV_8UC1:
        sprintf(s, "-D VAL=0");
        break;
    case CV_8UC3:
    case CV_8UC4:
        sprintf(s, "-D VAL=0 -D GENTYPE=uchar4");
        break;
    case CV_32FC1:
        sprintf(s, "-D VAL=-FLT_MAX -D GENTYPE=float");
        break;
    case CV_32FC3:
    case CV_32FC4:
        sprintf(s, "-D VAL=-FLT_MAX -D GENTYPE=float4");
        break;
    default:
        CV_Error(Error::StsUnsupportedFormat, "unsupported type");
    }

    char compile_option[128];
    sprintf(compile_option, "-D RADIUSX=%d -D RADIUSY=%d -D LSIZE0=%d -D LSIZE1=%d -D DILATE %s %s",
        anchor.x, anchor.y, (int)localThreads[0], (int)localThreads[1],
        s, rectKernel?"-D RECTKERNEL":"");
    std::vector< std::pair<size_t, const void *> > args;
    args.push_back(std::make_pair(sizeof(cl_mem), (void *)&src.data));
    args.push_back(std::make_pair(sizeof(cl_mem), (void *)&dst.data));
    args.push_back(std::make_pair(sizeof(cl_int), (void *)&srcOffset_x));
    args.push_back(std::make_pair(sizeof(cl_int), (void *)&srcOffset_y));
    args.push_back(std::make_pair(sizeof(cl_int), (void *)&src.cols));
    args.push_back(std::make_pair(sizeof(cl_int), (void *)&src.rows));
    args.push_back(std::make_pair(sizeof(cl_int), (void *)&srcStep));
    args.push_back(std::make_pair(sizeof(cl_int), (void *)&dstStep));
    args.push_back(std::make_pair(sizeof(cl_mem), (void *)&mat_kernel.data));
    args.push_back(std::make_pair(sizeof(cl_int), (void *)&src.wholecols));
    args.push_back(std::make_pair(sizeof(cl_int), (void *)&src.wholerows));
    args.push_back(std::make_pair(sizeof(cl_int), (void *)&dstOffset));
    openCLExecuteKernel(clCxt, &filtering_morph, kernelName, globalThreads, localThreads, args, -1, -1, compile_option);
}

Ptr<BaseFilter_GPU> cv::ocl::getMorphologyFilter_GPU(int op, int type, const Mat &kernel, const Size &ksize, Point anchor)
{
    static const GPUMorfFilter_t GPUMorfFilter_callers[2][5] =
    {
        {0, GPUErode, 0, GPUErode, GPUErode },
        {0, GPUDilate, 0, GPUDilate, GPUDilate}
    };

    CV_Assert(op == MORPH_ERODE || op == MORPH_DILATE);
    CV_Assert(type == CV_8UC1 || type == CV_8UC3 || type == CV_8UC4 || type == CV_32FC1 || type == CV_32FC1 || type == CV_32FC4);

    oclMat gpu_krnl;
    normalizeKernel(kernel, gpu_krnl);
    normalizeAnchor(anchor, ksize);

    bool noZero = true;
    for(int i = 0; i < kernel.rows * kernel.cols; ++i)
        if(kernel.data[i] != 1)
            noZero = false;
    MorphFilter_GPU* mfgpu=new MorphFilter_GPU(ksize, anchor, gpu_krnl, GPUMorfFilter_callers[op][CV_MAT_CN(type)]);
    if(noZero)
        mfgpu->rectKernel = true;
    return Ptr<BaseFilter_GPU>(mfgpu);
}

namespace
{
class MorphologyFilterEngine_GPU : public Filter2DEngine_GPU
{
public:
    MorphologyFilterEngine_GPU(const Ptr<BaseFilter_GPU> &filter2D_, int iters_) :
        Filter2DEngine_GPU(filter2D_), iters(iters_) {}

    virtual void apply(const oclMat &src, oclMat &dst)
    {
        Filter2DEngine_GPU::apply(src, dst);

        //if (iters > 1)
        //{
        // Size wholesize;
        // Point ofs;
        // dst.locateROI(wholesize,ofs);
        // int rows = dst.rows, cols = dst.cols;
        // dst.adjustROI(ofs.y,-ofs.y-rows+dst.wholerows,ofs.x,-ofs.x-cols+dst.wholecols);
        // dst.copyTo(morfBuf);
        // dst.adjustROI(-ofs.y,ofs.y+rows-dst.wholerows,-ofs.x,ofs.x+cols-dst.wholecols);
        // morfBuf.adjustROI(-ofs.y,ofs.y+rows-dst.wholerows,-ofs.x,ofs.x+cols-dst.wholecols);
        // //morfBuf.create(src.size(),src.type());
        // //Filter2DEngine_GPU::apply(dst, morfBuf);
        // //morfBuf.copyTo(dst);
        //}
        for (int i = 1; i < iters; ++i)
        {
            //dst.swap(morfBuf);
            Size wholesize;
            Point ofs;
            dst.locateROI(wholesize, ofs);
            int rows = dst.rows, cols = dst.cols;
            dst.adjustROI(ofs.y, -ofs.y - rows + dst.wholerows, ofs.x, -ofs.x - cols + dst.wholecols);
            dst.copyTo(morfBuf);
            dst.adjustROI(-ofs.y, ofs.y + rows - dst.wholerows, -ofs.x, ofs.x + cols - dst.wholecols);
            morfBuf.adjustROI(-ofs.y, ofs.y + rows - dst.wholerows, -ofs.x, ofs.x + cols - dst.wholecols);
            Filter2DEngine_GPU::apply(morfBuf, dst);
        }
    }

    int iters;
    oclMat morfBuf;
};
}

Ptr<FilterEngine_GPU> cv::ocl::createMorphologyFilter_GPU(int op, int type, const Mat &kernel, const Point &anchor, int iterations)
{
    CV_Assert(iterations > 0);

    Size ksize = kernel.size();

    Ptr<BaseFilter_GPU> filter2D = getMorphologyFilter_GPU(op, type, kernel, ksize, anchor);

    return Ptr<FilterEngine_GPU>(new MorphologyFilterEngine_GPU(filter2D, iterations));
}

namespace
{
void morphOp(int op, const oclMat &src, oclMat &dst, const Mat &_kernel, Point anchor, int iterations, int borderType, const Scalar &borderValue)
{
    if ((borderType != cv::BORDER_CONSTANT) || (borderValue != morphologyDefaultBorderValue()))
    {
        CV_Error(Error::StsBadArg, "unsupported border type");
    }

    Mat kernel;
    Size ksize = _kernel.data ? _kernel.size() : Size(3, 3);

    normalizeAnchor(anchor, ksize);

    if (iterations == 0 || _kernel.rows *_kernel.cols == 1)
    {
        src.copyTo(dst);
        return;
    }

    dst.create(src.size(), src.type());

    if (!_kernel.data)
    {
        kernel = getStructuringElement(MORPH_RECT, Size(1 + iterations * 2, 1 + iterations * 2));
        anchor = Point(iterations, iterations);
        iterations = 1;
    }
    else if (iterations > 1 && countNonZero(_kernel) == _kernel.rows * _kernel.cols)
    {
        anchor = Point(anchor.x * iterations, anchor.y * iterations);
        kernel = getStructuringElement(MORPH_RECT, Size(ksize.width + iterations * (ksize.width - 1),
                                       ksize.height + iterations * (ksize.height - 1)), anchor);
        iterations = 1;
    }
    else
    {
        kernel = _kernel;
    }

    Ptr<FilterEngine_GPU> f = createMorphologyFilter_GPU(op, src.type(), kernel, anchor, iterations);

    f->apply(src, dst);
}
}

void cv::ocl::erode(const oclMat &src, oclMat &dst, const Mat &kernel, Point anchor, int iterations,
                    int borderType, const Scalar &borderValue)
{
    bool allZero = true;

    for (int i = 0; i < kernel.rows * kernel.cols; ++i)
        if (kernel.data[i] != 0)
        {
            allZero = false;
        }

    if (allZero)
    {
        kernel.data[0] = 1;
    }

    morphOp(MORPH_ERODE, src, dst, kernel, anchor, iterations, borderType, borderValue);
}

void cv::ocl::dilate(const oclMat &src, oclMat &dst, const Mat &kernel, Point anchor, int iterations,
                     int borderType, const Scalar &borderValue)
{
    morphOp(MORPH_DILATE, src, dst, kernel, anchor, iterations, borderType, borderValue);
}

void cv::ocl::morphologyEx(const oclMat &src, oclMat &dst, int op, const Mat &kernel, Point anchor, int iterations,
                           int borderType, const Scalar &borderValue)
{
    oclMat temp;

    switch (op)
    {
    case MORPH_ERODE:
        erode(src, dst, kernel, anchor, iterations, borderType, borderValue);
        break;
    case MORPH_DILATE:
        dilate(src, dst, kernel, anchor, iterations, borderType, borderValue);
        break;
    case MORPH_OPEN:
        erode(src, temp, kernel, anchor, iterations, borderType, borderValue);
        dilate(temp, dst, kernel, anchor, iterations, borderType, borderValue);
        break;
    case MORPH_CLOSE:
        dilate(src, temp, kernel, anchor, iterations, borderType, borderValue);
        erode(temp, dst, kernel, anchor, iterations, borderType, borderValue);
        break;
    case MORPH_GRADIENT:
        erode(src, temp, kernel, anchor, iterations, borderType, borderValue);
        dilate(src, dst, kernel, anchor, iterations, borderType, borderValue);
        subtract(dst, temp, dst);
        break;
    case MORPH_TOPHAT:
        erode(src, dst, kernel, anchor, iterations, borderType, borderValue);
        dilate(dst, temp, kernel, anchor, iterations, borderType, borderValue);
        subtract(src, temp, dst);
        break;
    case MORPH_BLACKHAT:
        dilate(src, dst, kernel, anchor, iterations, borderType, borderValue);
        erode(dst, temp, kernel, anchor, iterations, borderType, borderValue);
        subtract(temp, src, dst);
        break;
    default:
        CV_Error(Error::StsBadArg, "unknown morphological operation");
    }
}

////////////////////////////////////////////////////////////////////////////////////////////////////
// Linear Filter

namespace
{
typedef void (*GPUFilter2D_t)(const oclMat & , oclMat & , const oclMat & , const Size &, const Point&, const int);

class LinearFilter_GPU : public BaseFilter_GPU
{
public:
    LinearFilter_GPU(const Size &ksize_, const Point &anchor_, const oclMat &kernel_, GPUFilter2D_t func_,
                     int borderType_) :
        BaseFilter_GPU(ksize_, anchor_, borderType_), kernel(kernel_), func(func_) {}

    virtual void operator()(const oclMat &src, oclMat &dst)
    {
        func(src, dst, kernel, ksize, anchor, borderType) ;
    }

    oclMat kernel;
    GPUFilter2D_t func;
};
}

static void GPUFilter2D(const oclMat &src, oclMat &dst, const oclMat &mat_kernel,
    const Size &ksize, const Point& anchor, const int borderType)
{
    CV_Assert(src.clCxt == dst.clCxt);
    CV_Assert((src.cols == dst.cols) &&
              (src.rows == dst.rows));
    CV_Assert((src.oclchannels() == dst.oclchannels()));
    CV_Assert(ksize.height > 0 && ksize.width > 0 && ((ksize.height & 1) == 1) && ((ksize.width & 1) == 1));
    CV_Assert((anchor.x == -1 && anchor.y == -1) || (anchor.x == ksize.width >> 1 && anchor.y == ksize.height >> 1));
    CV_Assert(ksize.width == ksize.height);
    Context *clCxt = src.clCxt;

<<<<<<< HEAD
    String kernelName = "filter2D";
=======
    int filterWidth = ksize.width;
    bool ksize_3x3 = filterWidth == 3 && src.type() != CV_32FC4; // CV_32FC4 is not tuned up with filter2d_3x3 kernel

    string kernelName = ksize_3x3 ? "filter2D_3x3" : "filter2D";
>>>>>>> bed3512d

    size_t src_offset_x = (src.offset % src.step) / src.elemSize();
    size_t src_offset_y = src.offset / src.step;

    size_t dst_offset_x = (dst.offset % dst.step) / dst.elemSize();
    size_t dst_offset_y = dst.offset / dst.step;

    int paddingPixels = filterWidth & (-2);

    size_t localThreads[3]  = {ksize_3x3 ? 256 : 16, ksize_3x3 ? 1 : 16, 1};
    size_t globalThreads[3] = {src.wholecols, src.wholerows, 1};

    int cn =  src.oclchannels();
    int src_step = (int)(src.step/src.elemSize());
    int dst_step = (int)(dst.step/src.elemSize());
    
    int localWidth = localThreads[0] + paddingPixels;
    int localHeight = localThreads[1] + paddingPixels;

    // 260 = divup((localThreads[0] + filterWidth * 2), 4) * 4
    // 6   = (ROWS_PER_GROUP_WHICH_IS_4 + filterWidth * 2)
    size_t localMemSize = ksize_3x3 ? 260 * 6 * src.elemSize() : (localWidth * localHeight) * src.elemSize();

    int vector_lengths[4][7] = {{4, 4, 4, 4, 4, 4, 4},
    {4, 4, 1, 1, 1, 1, 1},
    {1, 1, 1, 1, 1, 1, 1},
    {4, 4, 4, 4, 1, 1, 4}
    };
    int cols = dst.cols + ((dst_offset_x) & (vector_lengths[cn - 1][src.depth()] - 1));

<<<<<<< HEAD
    std::vector< std::pair<size_t, const void *> > args;
    args.push_back(std::make_pair(sizeof(cl_mem), (void *)&src.data));
    args.push_back(std::make_pair(sizeof(cl_int), (void *)&src.step));
    args.push_back(std::make_pair(sizeof(cl_int), (void *)&src_offset_x));
    args.push_back(std::make_pair(sizeof(cl_int), (void *)&src_offset_y));
    args.push_back(std::make_pair(sizeof(cl_mem), (void *)&dst.data));
    args.push_back(std::make_pair(sizeof(cl_int), (void *)&dst.step));
    args.push_back(std::make_pair(sizeof(cl_int), (void *)&dst_offset_x));
    args.push_back(std::make_pair(sizeof(cl_int), (void *)&dst_offset_y));
    args.push_back(std::make_pair(sizeof(cl_mem), (void *)&mat_kernel.data));
    args.push_back(std::make_pair(sizeof(cl_int), (void *)&src.cols));
    args.push_back(std::make_pair(sizeof(cl_int), (void *)&src.rows));
    args.push_back(std::make_pair(sizeof(cl_int), (void *)&cols));
    args.push_back(std::make_pair(sizeof(cl_int), (void *)&src.wholecols));
    args.push_back(std::make_pair(sizeof(cl_int), (void *)&src.wholerows));

    const int buffer_size = 100;
    char opt_buffer [buffer_size] = "";
    sprintf(opt_buffer, "-DANCHOR=%d -DANX=%d -DANY=%d", ksize.width, anchor.x, anchor.y);

    openCLExecuteKernel(clCxt, &filtering_laplacian, kernelName, globalThreads, localThreads, args, cn, depth, opt_buffer);
=======
    vector< pair<size_t, const void *> > args;
    args.push_back(make_pair(sizeof(cl_mem), (void *)&src.data));
    args.push_back(make_pair(sizeof(cl_mem), (void *)&dst.data));
    args.push_back(make_pair(sizeof(cl_int), (void *)&src_step));
    args.push_back(make_pair(sizeof(cl_int), (void *)&dst_step));
    args.push_back(make_pair(sizeof(cl_mem), (void *)&mat_kernel.data));
    args.push_back(make_pair(localMemSize,   (void *)NULL));
    args.push_back(make_pair(sizeof(cl_int), (void *)&src.wholerows));
    args.push_back(make_pair(sizeof(cl_int), (void *)&src.wholecols));
    args.push_back(make_pair(sizeof(cl_int), (void *)&src_offset_x));
    args.push_back(make_pair(sizeof(cl_int), (void *)&src_offset_y));
    args.push_back(make_pair(sizeof(cl_int), (void *)&dst_offset_x));
    args.push_back(make_pair(sizeof(cl_int), (void *)&dst_offset_y));
    args.push_back(make_pair(sizeof(cl_int), (void *)&src.cols));
    args.push_back(make_pair(sizeof(cl_int), (void *)&src.rows));
    args.push_back(make_pair(sizeof(cl_int), (void *)&cols));
    char btype[30];
    switch (borderType)
    {
    case 0:
        sprintf(btype, "BORDER_CONSTANT");
        break;
    case 1:
        sprintf(btype, "BORDER_REPLICATE");
        break;
    case 2:
        sprintf(btype, "BORDER_REFLECT");
        break;
    case 3:
        CV_Error(CV_StsUnsupportedFormat, "BORDER_WRAP is not supported!");
        return;
    case 4:
        sprintf(btype, "BORDER_REFLECT_101");
        break;
    }
    int type = src.depth();
    char build_options[150];
    sprintf(build_options, "-D %s -D IMG_C_%d_%d -D CN=%d -D FILTER_SIZE=%d", btype, cn, type, cn, ksize.width);
    openCLExecuteKernel(clCxt, &filtering_laplacian, kernelName, globalThreads, localThreads, args, -1, -1, build_options);
>>>>>>> bed3512d
}

Ptr<BaseFilter_GPU> cv::ocl::getLinearFilter_GPU(int srcType, int dstType, const Mat &kernel, const Size &ksize,
        const Point &anchor, int borderType)
{
    static const GPUFilter2D_t GPUFilter2D_callers[] = {0, GPUFilter2D, 0, GPUFilter2D, GPUFilter2D};

    CV_Assert((srcType == CV_8UC1 || srcType == CV_8UC3 || srcType == CV_8UC4 || srcType == CV_32FC1 || srcType == CV_32FC3 || srcType == CV_32FC4) && dstType == srcType);

    oclMat gpu_krnl;
    Point norm_archor = anchor;
    normalizeKernel(kernel, gpu_krnl, CV_32FC1);
    normalizeAnchor(norm_archor, ksize);

    return Ptr<BaseFilter_GPU>(new LinearFilter_GPU(ksize, anchor, gpu_krnl, GPUFilter2D_callers[CV_MAT_CN(srcType)],
                               borderType));
}

Ptr<FilterEngine_GPU> cv::ocl::createLinearFilter_GPU(int srcType, int dstType, const Mat &kernel, const Point &anchor,
        int borderType)
{

    Size ksize = kernel.size();

    Ptr<BaseFilter_GPU> linearFilter = getLinearFilter_GPU(srcType, dstType, kernel, ksize, anchor, borderType);

    return createFilter2D_GPU(linearFilter);
}

void cv::ocl::filter2D(const oclMat &src, oclMat &dst, int ddepth, const Mat &kernel, Point anchor, int borderType)
{

    if (ddepth < 0)
    {
        ddepth = src.depth();
    }

    dst.create(src.size(), CV_MAKETYPE(ddepth, src.channels()));

    Ptr<FilterEngine_GPU> f = createLinearFilter_GPU(src.type(), dst.type(), kernel, anchor, borderType);
    f->apply(src, dst);
}

////////////////////////////////////////////////////////////////////////////////////////////////////
// SeparableFilter

namespace
{
class SeparableFilterEngine_GPU : public FilterEngine_GPU
{
public:
    SeparableFilterEngine_GPU(const Ptr<BaseRowFilter_GPU> &rowFilter_,
                              const Ptr<BaseColumnFilter_GPU> &columnFilter_) :
        rowFilter(rowFilter_), columnFilter(columnFilter_)
    {
        ksize = Size(rowFilter->ksize, columnFilter->ksize);
        anchor = Point(rowFilter->anchor, columnFilter->anchor);
    }

    virtual void apply(const oclMat &src, oclMat &dst, Rect roi = Rect(0, 0, -1, -1))
    {
        Size src_size = src.size();
        //int src_type = src.type();

        int cn = src.oclchannels();
        //dst.create(src_size, src_type);
        //dst = Scalar(0.0);
        //dstBuf.create(src_size, src_type);
        dstBuf.create(src_size.height + ksize.height - 1, src_size.width, CV_MAKETYPE(CV_32F, cn));
        //dstBuf = Scalar(0.0);

        normalizeROI(roi, ksize, anchor, src_size);

        srcROI = src(roi);
        dstROI = dst(roi);
        //dstBufROI = dstBuf(roi);

        (*rowFilter)(srcROI, dstBuf);
        //Mat rm(dstBufROI);
        //std::cout << "rm " << rm << endl;
        (*columnFilter)(dstBuf, dstROI);
    }

    Ptr<BaseRowFilter_GPU> rowFilter;
    Ptr<BaseColumnFilter_GPU> columnFilter;
    Size ksize;
    Point anchor;
    oclMat dstBuf;
    oclMat srcROI;
    oclMat dstROI;
    oclMat dstBufROI;
};
}

Ptr<FilterEngine_GPU> cv::ocl::createSeparableFilter_GPU(const Ptr<BaseRowFilter_GPU> &rowFilter,
        const Ptr<BaseColumnFilter_GPU> &columnFilter)
{
    return Ptr<FilterEngine_GPU>(new SeparableFilterEngine_GPU(rowFilter, columnFilter));
}

/*
**data type supported: CV_8UC1, CV_8UC4, CV_32FC1, CV_32FC4
**support four border types: BORDER_CONSTANT, BORDER_REPLICATE, BORDER_REFLECT, BORDER_REFLECT_101
*/

static void GPUFilterBox_8u_C1R(const oclMat &src, oclMat &dst,
                         Size &ksize, const Point anchor, const int borderType)
{
    //Normalize the result by default
    float alpha = ksize.height * ksize.width;

    CV_Assert(src.clCxt == dst.clCxt);
    CV_Assert((src.cols == dst.cols) &&
              (src.rows == dst.rows));
    Context *clCxt = src.clCxt;

    String kernelName = "boxFilter_C1_D0";

    char btype[30];

    switch (borderType)
    {
    case 0:
        sprintf(btype, "BORDER_CONSTANT");
        break;
    case 1:
        sprintf(btype, "BORDER_REPLICATE");
        break;
    case 2:
        sprintf(btype, "BORDER_REFLECT");
        break;
    case 3:
        CV_Error(Error::StsUnsupportedFormat, "BORDER_WRAP is not supported!");
        return;
    case 4:
        sprintf(btype, "BORDER_REFLECT_101");
        break;
    }

    char build_options[150];
    sprintf(build_options, "-D anX=%d -D anY=%d -D ksX=%d -D ksY=%d -D %s", anchor.x, anchor.y, ksize.width, ksize.height, btype);

    size_t blockSizeX = 256, blockSizeY = 1;
    size_t gSize = blockSizeX - (ksize.width - 1);
    size_t threads = (dst.offset % dst.step % 4 + dst.cols + 3) / 4;
    size_t globalSizeX = threads % gSize == 0 ? threads / gSize * blockSizeX : (threads / gSize + 1) * blockSizeX;
    size_t globalSizeY = ((dst.rows + 1) / 2) % blockSizeY == 0 ? ((dst.rows + 1) / 2) : (((dst.rows + 1) / 2) / blockSizeY + 1) * blockSizeY;

    size_t globalThreads[3] = { globalSizeX, globalSizeY, 1 };
    size_t localThreads[3]  = { blockSizeX, blockSizeY, 1 };

    std::vector<std::pair<size_t , const void *> > args;
    args.push_back(std::make_pair(sizeof(cl_mem), &src.data));
    args.push_back(std::make_pair(sizeof(cl_mem), &dst.data));
    args.push_back(std::make_pair(sizeof(cl_float), (void *)&alpha));
    args.push_back(std::make_pair(sizeof(cl_int), (void *)&src.offset));
    args.push_back(std::make_pair(sizeof(cl_int), (void *)&src.wholerows));
    args.push_back(std::make_pair(sizeof(cl_int), (void *)&src.wholecols));
    args.push_back(std::make_pair(sizeof(cl_int), (void *)&src.step));
    args.push_back(std::make_pair(sizeof(cl_int), (void *)&dst.offset));
    args.push_back(std::make_pair(sizeof(cl_int), (void *)&dst.rows));
    args.push_back(std::make_pair(sizeof(cl_int), (void *)&dst.cols));
    args.push_back(std::make_pair(sizeof(cl_int), (void *)&dst.step));

    openCLExecuteKernel(clCxt, &filtering_boxFilter, kernelName, globalThreads, localThreads, args, -1, -1, build_options);
}

static void GPUFilterBox_8u_C4R(const oclMat &src, oclMat &dst,
                         Size &ksize, const Point anchor, const int borderType)
{
    //Normalize the result by default
    float alpha = ksize.height * ksize.width;

    CV_Assert(src.clCxt == dst.clCxt);
    CV_Assert((src.cols == dst.cols) &&
              (src.rows == dst.rows));
    Context *clCxt = src.clCxt;

    String kernelName = "boxFilter_C4_D0";

    char btype[30];

    switch (borderType)
    {
    case 0:
        sprintf(btype, "BORDER_CONSTANT");
        break;
    case 1:
        sprintf(btype, "BORDER_REPLICATE");
        break;
    case 2:
        sprintf(btype, "BORDER_REFLECT");
        break;
    case 3:
        CV_Error(Error::StsUnsupportedFormat, "BORDER_WRAP is not supported!");
        return;
    case 4:
        sprintf(btype, "BORDER_REFLECT_101");
        break;
    }

    char build_options[150];
    sprintf(build_options, "-D anX=%d -D anY=%d -D ksX=%d -D ksY=%d -D %s", anchor.x, anchor.y, ksize.width, ksize.height, btype);

    size_t blockSizeX = 256, blockSizeY = 1;
    size_t gSize = blockSizeX - ksize.width / 2 * 2;
    size_t globalSizeX = (src.cols) % gSize == 0 ? src.cols / gSize * blockSizeX : (src.cols / gSize + 1) * blockSizeX;
    size_t rows_per_thread = 2;
    size_t globalSizeY = ((src.rows + rows_per_thread - 1) / rows_per_thread) % blockSizeY == 0 ? ((src.rows + rows_per_thread - 1) / rows_per_thread) : (((src.rows + rows_per_thread - 1) / rows_per_thread) / blockSizeY + 1) * blockSizeY;

    size_t globalThreads[3] = { globalSizeX, globalSizeY, 1};
    size_t localThreads[3]  = { blockSizeX, blockSizeY, 1};

    std::vector<std::pair<size_t , const void *> > args;
    args.push_back(std::make_pair(sizeof(cl_mem), &src.data));
    args.push_back(std::make_pair(sizeof(cl_mem), &dst.data));
    args.push_back(std::make_pair(sizeof(cl_float), (void *)&alpha));
    args.push_back(std::make_pair(sizeof(cl_int), (void *)&src.offset));
    args.push_back(std::make_pair(sizeof(cl_int), (void *)&src.wholerows));
    args.push_back(std::make_pair(sizeof(cl_int), (void *)&src.wholecols));
    args.push_back(std::make_pair(sizeof(cl_int), (void *)&src.step));
    args.push_back(std::make_pair(sizeof(cl_int), (void *)&dst.offset));
    args.push_back(std::make_pair(sizeof(cl_int), (void *)&dst.rows));
    args.push_back(std::make_pair(sizeof(cl_int), (void *)&dst.cols));
    args.push_back(std::make_pair(sizeof(cl_int), (void *)&dst.step));

    openCLExecuteKernel(clCxt, &filtering_boxFilter, kernelName, globalThreads, localThreads, args, -1, -1, build_options);
}

static void GPUFilterBox_32F_C1R(const oclMat &src, oclMat &dst,
                          Size &ksize, const Point anchor, const int borderType)
{
    //Normalize the result by default
    float alpha = ksize.height * ksize.width;

    CV_Assert(src.clCxt == dst.clCxt);
    CV_Assert((src.cols == dst.cols) &&
              (src.rows == dst.rows));
    Context *clCxt = src.clCxt;

    String kernelName = "boxFilter_C1_D5";

    char btype[30];

    switch (borderType)
    {
    case 0:
        sprintf(btype, "BORDER_CONSTANT");
        break;
    case 1:
        sprintf(btype, "BORDER_REPLICATE");
        break;
    case 2:
        sprintf(btype, "BORDER_REFLECT");
        break;
    case 3:
        CV_Error(Error::StsUnsupportedFormat, "BORDER_WRAP is not supported!");
        return;
    case 4:
        sprintf(btype, "BORDER_REFLECT_101");
        break;
    }

    char build_options[150];
    sprintf(build_options, "-D anX=%d -D anY=%d -D ksX=%d -D ksY=%d -D %s", anchor.x, anchor.y, ksize.width, ksize.height, btype);

    size_t blockSizeX = 256, blockSizeY = 1;
    size_t gSize = blockSizeX - ksize.width / 2 * 2;
    size_t globalSizeX = (src.cols) % gSize == 0 ? src.cols / gSize * blockSizeX : (src.cols / gSize + 1) * blockSizeX;
    size_t rows_per_thread = 2;
    size_t globalSizeY = ((src.rows + rows_per_thread - 1) / rows_per_thread) % blockSizeY == 0 ? ((src.rows + rows_per_thread - 1) / rows_per_thread) : (((src.rows + rows_per_thread - 1) / rows_per_thread) / blockSizeY + 1) * blockSizeY;


    size_t globalThreads[3] = { globalSizeX, globalSizeY, 1};
    size_t localThreads[3]  = { blockSizeX, blockSizeY, 1};

    std::vector<std::pair<size_t , const void *> > args;
    args.push_back(std::make_pair(sizeof(cl_mem), &src.data));
    args.push_back(std::make_pair(sizeof(cl_mem), &dst.data));
    args.push_back(std::make_pair(sizeof(cl_float), (void *)&alpha));
    args.push_back(std::make_pair(sizeof(cl_int), (void *)&src.offset));
    args.push_back(std::make_pair(sizeof(cl_int), (void *)&src.wholerows));
    args.push_back(std::make_pair(sizeof(cl_int), (void *)&src.wholecols));
    args.push_back(std::make_pair(sizeof(cl_int), (void *)&src.step));
    args.push_back(std::make_pair(sizeof(cl_int), (void *)&dst.offset));
    args.push_back(std::make_pair(sizeof(cl_int), (void *)&dst.rows));
    args.push_back(std::make_pair(sizeof(cl_int), (void *)&dst.cols));
    args.push_back(std::make_pair(sizeof(cl_int), (void *)&dst.step));

    openCLExecuteKernel(clCxt, &filtering_boxFilter, kernelName, globalThreads, localThreads, args, -1, -1, build_options);
}

static void GPUFilterBox_32F_C4R(const oclMat &src, oclMat &dst,
                          Size &ksize, const Point anchor, const int borderType)
{
    //Normalize the result by default
    float alpha = ksize.height * ksize.width;

    CV_Assert(src.clCxt == dst.clCxt);
    CV_Assert((src.cols == dst.cols) &&
              (src.rows == dst.rows));
    Context *clCxt = src.clCxt;

    String kernelName = "boxFilter_C4_D5";

    char btype[30];

    switch (borderType)
    {
    case 0:
        sprintf(btype, "BORDER_CONSTANT");
        break;
    case 1:
        sprintf(btype, "BORDER_REPLICATE");
        break;
    case 2:
        sprintf(btype, "BORDER_REFLECT");
        break;
    case 3:
        CV_Error(Error::StsUnsupportedFormat, "BORDER_WRAP is not supported!");
        return;
    case 4:
        sprintf(btype, "BORDER_REFLECT_101");
        break;
    }

    char build_options[150];
    sprintf(build_options, "-D anX=%d -D anY=%d -D ksX=%d -D ksY=%d -D %s", anchor.x, anchor.y, ksize.width, ksize.height, btype);

    size_t blockSizeX = 256, blockSizeY = 1;
    size_t gSize = blockSizeX - ksize.width / 2 * 2;
    size_t globalSizeX = (src.cols) % gSize == 0 ? src.cols / gSize * blockSizeX : (src.cols / gSize + 1) * blockSizeX;
    size_t rows_per_thread = 2;
    size_t globalSizeY = ((src.rows + rows_per_thread - 1) / rows_per_thread) % blockSizeY == 0 ? ((src.rows + rows_per_thread - 1) / rows_per_thread) : (((src.rows + rows_per_thread - 1) / rows_per_thread) / blockSizeY + 1) * blockSizeY;


    size_t globalThreads[3] = { globalSizeX, globalSizeY, 1};
    size_t localThreads[3]  = { blockSizeX, blockSizeY, 1};

    std::vector<std::pair<size_t , const void *> > args;
    args.push_back(std::make_pair(sizeof(cl_mem), &src.data));
    args.push_back(std::make_pair(sizeof(cl_mem), &dst.data));
    args.push_back(std::make_pair(sizeof(cl_float), (void *)&alpha));
    args.push_back(std::make_pair(sizeof(cl_int), (void *)&src.offset));
    args.push_back(std::make_pair(sizeof(cl_int), (void *)&src.wholerows));
    args.push_back(std::make_pair(sizeof(cl_int), (void *)&src.wholecols));
    args.push_back(std::make_pair(sizeof(cl_int), (void *)&src.step));
    args.push_back(std::make_pair(sizeof(cl_int), (void *)&dst.offset));
    args.push_back(std::make_pair(sizeof(cl_int), (void *)&dst.rows));
    args.push_back(std::make_pair(sizeof(cl_int), (void *)&dst.cols));
    args.push_back(std::make_pair(sizeof(cl_int), (void *)&dst.step));

    openCLExecuteKernel(clCxt, &filtering_boxFilter, kernelName, globalThreads, localThreads, args, -1, -1, build_options);
}


Ptr<BaseFilter_GPU> cv::ocl::getBoxFilter_GPU(int srcType, int dstType,
        const Size &ksize, Point anchor, int borderType)
{
    static const FilterBox_t FilterBox_callers[2][5] = {{0, GPUFilterBox_8u_C1R, 0, GPUFilterBox_8u_C4R, GPUFilterBox_8u_C4R},
        {0, GPUFilterBox_32F_C1R, 0, GPUFilterBox_32F_C4R, GPUFilterBox_32F_C4R}
    };
    //Remove this check if more data types need to be supported.
    CV_Assert((srcType == CV_8UC1 || srcType == CV_8UC3 || srcType == CV_8UC4 || srcType == CV_32FC1 ||
               srcType == CV_32FC3 || srcType == CV_32FC4) && dstType == srcType);

    normalizeAnchor(anchor, ksize);

    return Ptr<BaseFilter_GPU>(new GPUBoxFilter(ksize, anchor,
                               borderType, FilterBox_callers[(CV_MAT_DEPTH(srcType) == CV_32F)][CV_MAT_CN(srcType)]));
}

Ptr<FilterEngine_GPU> cv::ocl::createBoxFilter_GPU(int srcType, int dstType,
        const Size &ksize, const Point &anchor, int borderType)
{
    Ptr<BaseFilter_GPU> boxFilter = getBoxFilter_GPU(srcType, dstType, ksize, anchor, borderType);
    return createFilter2D_GPU(boxFilter);
}

void cv::ocl::boxFilter(const oclMat &src, oclMat &dst, int ddepth, Size ksize,
                        Point anchor, int borderType)
{
    int sdepth = src.depth(), cn = src.channels();

    if (ddepth < 0)
    {
        ddepth = sdepth;
    }

    dst.create(src.size(), CV_MAKETYPE(ddepth, cn));

    Ptr<FilterEngine_GPU> f = createBoxFilter_GPU(src.type(),
                              dst.type(), ksize, anchor, borderType);
    f->apply(src, dst);
}

namespace
{
typedef void (*gpuFilter1D_t)(const oclMat &src, const oclMat &dst, oclMat kernel, int ksize, int anchor, int bordertype);

class GpuLinearRowFilter : public BaseRowFilter_GPU
{
public:
    GpuLinearRowFilter(int ksize_, int anchor_, const oclMat &kernel_, gpuFilter1D_t func_, int bordertype_) :
        BaseRowFilter_GPU(ksize_, anchor_, bordertype_), kernel(kernel_), func(func_) {}

    virtual void operator()(const oclMat &src, oclMat &dst)
    {
        func(src, dst, kernel, ksize, anchor, bordertype);
    }

    oclMat kernel;
    gpuFilter1D_t func;
};
}

template <typename T> struct index_and_sizeof;
template <> struct index_and_sizeof<uchar>
{
    enum { index = 1 };
};
template <> struct index_and_sizeof<char>
{
    enum { index = 2 };
};
template <> struct index_and_sizeof<ushort>
{
    enum { index = 3 };
};
template <> struct index_and_sizeof<short>
{
    enum { index = 4 };
};
template <> struct index_and_sizeof<int>
{
    enum { index = 5 };
};
template <> struct index_and_sizeof<float>
{
    enum { index = 6 };
};

template <typename T>
void linearRowFilter_gpu(const oclMat &src, const oclMat &dst, oclMat mat_kernel, int ksize, int anchor, int bordertype)
{
    Context *clCxt = src.clCxt;
    int channels = src.oclchannels();

    size_t localThreads[3] = {16, 16, 1};
    String kernelName = "row_filter";

    char btype[30];

    switch (bordertype)
    {
    case 0:
        sprintf(btype, "BORDER_CONSTANT");
        break;
    case 1:
        sprintf(btype, "BORDER_REPLICATE");
        break;
    case 2:
        sprintf(btype, "BORDER_REFLECT");
        break;
    case 3:
        sprintf(btype, "BORDER_WRAP");
        break;
    case 4:
        sprintf(btype, "BORDER_REFLECT_101");
        break;
    }

    char compile_option[128];
    sprintf(compile_option, "-D RADIUSX=%d -D LSIZE0=%d -D LSIZE1=%d -D CN=%d -D %s", anchor, (int)localThreads[0], (int)localThreads[1], channels, btype);

    size_t globalThreads[3];
    globalThreads[1] = (dst.rows + localThreads[1] - 1) / localThreads[1] * localThreads[1];
    globalThreads[2] = (1 + localThreads[2] - 1) / localThreads[2] * localThreads[2];

    if (src.depth() == CV_8U)
    {
        switch (channels)
        {
        case 1:
        case 3:
            globalThreads[0] = ((dst.cols + 4) / 4 + localThreads[0] - 1) / localThreads[0] * localThreads[0];
            break;
        case 2:
            globalThreads[0] = ((dst.cols + 1) / 2 + localThreads[0] - 1) / localThreads[0] * localThreads[0];
            break;
        case 4:
            globalThreads[0] = (dst.cols + localThreads[0] - 1) / localThreads[0] * localThreads[0];
            break;
        }
    }
    else
    {
        globalThreads[0] = (dst.cols + localThreads[0] - 1) / localThreads[0] * localThreads[0];
    }

    //sanity checks
    CV_Assert(clCxt == dst.clCxt);
    CV_Assert(src.cols == dst.cols);
    CV_Assert(src.oclchannels() == dst.oclchannels());
    CV_Assert(ksize == (anchor << 1) + 1);
    int src_pix_per_row, dst_pix_per_row;
    int src_offset_x, src_offset_y;//, dst_offset_in_pixel;
    src_pix_per_row = src.step / src.elemSize();
    src_offset_x = (src.offset % src.step) / src.elemSize();
    src_offset_y = src.offset / src.step;
    dst_pix_per_row = dst.step / dst.elemSize();
    //dst_offset_in_pixel = dst.offset / dst.elemSize();
    int ridusy = (dst.rows - src.rows) >> 1;
    std::vector<std::pair<size_t , const void *> > args;
    args.push_back(std::make_pair(sizeof(cl_mem), &src.data));
    args.push_back(std::make_pair(sizeof(cl_mem), &dst.data));
    args.push_back(std::make_pair(sizeof(cl_int), (void *)&dst.cols));
    args.push_back(std::make_pair(sizeof(cl_int), (void *)&dst.rows));
    args.push_back(std::make_pair(sizeof(cl_int), (void *)&src.wholecols));
    args.push_back(std::make_pair(sizeof(cl_int), (void *)&src.wholerows));
    args.push_back(std::make_pair(sizeof(cl_int), (void *)&src_pix_per_row));
    args.push_back(std::make_pair(sizeof(cl_int), (void *)&src_offset_x));
    args.push_back(std::make_pair(sizeof(cl_int), (void *)&src_offset_y));
    args.push_back(std::make_pair(sizeof(cl_int), (void *)&dst_pix_per_row));
    args.push_back(std::make_pair(sizeof(cl_int), (void *)&ridusy));
    args.push_back(std::make_pair(sizeof(cl_mem), (void *)&mat_kernel.data));

    openCLExecuteKernel(clCxt, &filter_sep_row, kernelName, globalThreads, localThreads, args, channels, src.depth(), compile_option);
}

Ptr<BaseRowFilter_GPU> cv::ocl::getLinearRowFilter_GPU(int srcType, int /*bufType*/, const Mat &rowKernel, int anchor, int bordertype)
{
    static const gpuFilter1D_t gpuFilter1D_callers[6] =
    {
        linearRowFilter_gpu<uchar>,
        linearRowFilter_gpu<char>,
        linearRowFilter_gpu<ushort>,
        linearRowFilter_gpu<short>,
        linearRowFilter_gpu<int>,
        linearRowFilter_gpu<float>
    };

    Mat temp = rowKernel.reshape(1, 1);
    oclMat mat_kernel(temp);


    int ksize = temp.cols;

    //CV_Assert(ksize < 16);

    normalizeAnchor(anchor, ksize);

    return Ptr<BaseRowFilter_GPU>(new GpuLinearRowFilter(ksize, anchor, mat_kernel,
                                  gpuFilter1D_callers[CV_MAT_DEPTH(srcType)], bordertype));
}

namespace
{
class GpuLinearColumnFilter : public BaseColumnFilter_GPU
{
public:
    GpuLinearColumnFilter(int ksize_, int anchor_, const oclMat &kernel_, gpuFilter1D_t func_, int bordertype_) :
        BaseColumnFilter_GPU(ksize_, anchor_, bordertype_), kernel(kernel_), func(func_) {}

    virtual void operator()(const oclMat &src, oclMat &dst)
    {
        func(src, dst, kernel, ksize, anchor, bordertype);
    }

    oclMat kernel;
    gpuFilter1D_t func;
};
}

template <typename T>
void linearColumnFilter_gpu(const oclMat &src, const oclMat &dst, oclMat mat_kernel, int ksize, int anchor, int bordertype)
{
    Context *clCxt = src.clCxt;
    int channels = src.oclchannels();

    size_t localThreads[3] = {16, 16, 1};
    String kernelName = "col_filter";

    char btype[30];

    switch (bordertype)
    {
    case 0:
        sprintf(btype, "BORDER_CONSTANT");
        break;
    case 1:
        sprintf(btype, "BORDER_REPLICATE");
        break;
    case 2:
        sprintf(btype, "BORDER_REFLECT");
        break;
    case 3:
        sprintf(btype, "BORDER_WRAP");
        break;
    case 4:
        sprintf(btype, "BORDER_REFLECT_101");
        break;
    }

    char compile_option[256];


    size_t globalThreads[3];
    globalThreads[1] = (dst.rows + localThreads[1] - 1) / localThreads[1] * localThreads[1];
    globalThreads[2] = (1 + localThreads[2] - 1) / localThreads[2] * localThreads[2];

    if (dst.depth() == CV_8U)
    {
        switch (channels)
        {
        case 1:
            globalThreads[0] = (dst.cols + localThreads[0] - 1) / localThreads[0] * localThreads[0];
            sprintf(compile_option, "-D RADIUSY=%d -D LSIZE0=%d -D LSIZE1=%d -D CN=%d -D %s -D GENTYPE_SRC=%s -D GENTYPE_DST=%s -D convert_to_DST=%s",
                    anchor, (int)localThreads[0], (int)localThreads[1], channels, btype, "float", "uchar", "convert_uchar_sat");
            break;
        case 2:
            globalThreads[0] = ((dst.cols + 1) / 2 + localThreads[0] - 1) / localThreads[0] * localThreads[0];
            sprintf(compile_option, "-D RADIUSY=%d -D LSIZE0=%d -D LSIZE1=%d -D CN=%d -D %s -D GENTYPE_SRC=%s -D GENTYPE_DST=%s -D convert_to_DST=%s",
                    anchor, (int)localThreads[0], (int)localThreads[1], channels, btype, "float2", "uchar2", "convert_uchar2_sat");
            break;
        case 3:
        case 4:
            globalThreads[0] = (dst.cols + localThreads[0] - 1) / localThreads[0] * localThreads[0];
            sprintf(compile_option, "-D RADIUSY=%d -D LSIZE0=%d -D LSIZE1=%d -D CN=%d -D %s -D GENTYPE_SRC=%s -D GENTYPE_DST=%s -D convert_to_DST=%s",
                    anchor, (int)localThreads[0], (int)localThreads[1], channels, btype, "float4", "uchar4", "convert_uchar4_sat");
            break;
        }
    }
    else
    {
        globalThreads[0] = (dst.cols + localThreads[0] - 1) / localThreads[0] * localThreads[0];

        switch (dst.type())
        {
        case CV_32SC1:
            sprintf(compile_option, "-D RADIUSY=%d -D LSIZE0=%d -D LSIZE1=%d -D CN=%d -D %s -D GENTYPE_SRC=%s -D GENTYPE_DST=%s -D convert_to_DST=%s",
                    anchor, (int)localThreads[0], (int)localThreads[1], channels, btype, "float", "int", "convert_int_sat");
            break;
        case CV_32SC3:
        case CV_32SC4:
            sprintf(compile_option, "-D RADIUSY=%d -D LSIZE0=%d -D LSIZE1=%d -D CN=%d -D %s -D GENTYPE_SRC=%s -D GENTYPE_DST=%s -D convert_to_DST=%s",
                    anchor, (int)localThreads[0], (int)localThreads[1], channels, btype, "float4", "int4", "convert_int4_sat");
            break;
        case CV_32FC1:
            sprintf(compile_option, "-D RADIUSY=%d -D LSIZE0=%d -D LSIZE1=%d -D CN=%d -D %s -D GENTYPE_SRC=%s -D GENTYPE_DST=%s -D convert_to_DST=%s",
                    anchor, (int)localThreads[0], (int)localThreads[1], channels, btype, "float", "float", "");
            break;
        case CV_32FC3:
        case CV_32FC4:
            sprintf(compile_option, "-D RADIUSY=%d -D LSIZE0=%d -D LSIZE1=%d -D CN=%d -D %s -D GENTYPE_SRC=%s -D GENTYPE_DST=%s -D convert_to_DST=%s",
                    anchor, (int)localThreads[0], (int)localThreads[1], channels, btype, "float4", "float4", "");
            break;
        }
    }

    //sanity checks
    CV_Assert(clCxt == dst.clCxt);
    CV_Assert(src.cols == dst.cols);
    CV_Assert(src.oclchannels() == dst.oclchannels());
    CV_Assert(ksize == (anchor << 1) + 1);
    int src_pix_per_row, dst_pix_per_row;
    //int src_offset_x, src_offset_y;
    int dst_offset_in_pixel;
    src_pix_per_row = src.step / src.elemSize();
    //src_offset_x = (src.offset % src.step) / src.elemSize();
    //src_offset_y = src.offset / src.step;
    dst_pix_per_row = dst.step / dst.elemSize();
    dst_offset_in_pixel = dst.offset / dst.elemSize();

    std::vector<std::pair<size_t , const void *> > args;
    args.push_back(std::make_pair(sizeof(cl_mem), &src.data));
    args.push_back(std::make_pair(sizeof(cl_mem), &dst.data));
    args.push_back(std::make_pair(sizeof(cl_int), (void *)&dst.cols));
    args.push_back(std::make_pair(sizeof(cl_int), (void *)&dst.rows));
    args.push_back(std::make_pair(sizeof(cl_int), (void *)&src.wholecols));
    args.push_back(std::make_pair(sizeof(cl_int), (void *)&src.wholerows));
    args.push_back(std::make_pair(sizeof(cl_int), (void *)&src_pix_per_row));
    //args.push_back(std::make_pair(sizeof(cl_int),(void*)&src_offset_x));
    //args.push_back(std::make_pair(sizeof(cl_int),(void*)&src_offset_y));
    args.push_back(std::make_pair(sizeof(cl_int), (void *)&dst_pix_per_row));
    args.push_back(std::make_pair(sizeof(cl_int), (void *)&dst_offset_in_pixel));
    args.push_back(std::make_pair(sizeof(cl_mem), (void *)&mat_kernel.data));

    openCLExecuteKernel(clCxt, &filter_sep_col, kernelName, globalThreads, localThreads, args, -1, -1, compile_option);
}

Ptr<BaseColumnFilter_GPU> cv::ocl::getLinearColumnFilter_GPU(int /*bufType*/, int dstType, const Mat &columnKernel, int anchor, int bordertype, double /*delta*/)
{
    static const gpuFilter1D_t gpuFilter1D_callers[6] =
    {
        linearColumnFilter_gpu<uchar>,
        linearColumnFilter_gpu<char>,
        linearColumnFilter_gpu<ushort>,
        linearColumnFilter_gpu<short>,
        linearColumnFilter_gpu<int>,
        linearColumnFilter_gpu<float>
    };
    /*
    CV_Assert(dstType == CV_8UC4 || dstType == CV_8SC4 || dstType == CV_16UC2 ||
    dstType == CV_16SC2 || dstType == CV_32SC1 || dstType == CV_32FC1);
    CV_Assert(bufType == CV_8UC4 || bufType == CV_8SC4 || bufType == CV_16UC2 ||
    bufType == CV_16SC2 || bufType == CV_32SC1 || bufType == CV_32FC1);

    Mat temp(columnKernel.size(), CV_32SC1);
    columnKernel.convertTo(temp, CV_32SC1);
    Mat cont_krnl = temp.reshape(1, 1);
    */
    Mat temp = columnKernel.reshape(1, 1);
    oclMat mat_kernel(temp);

    int ksize = temp.cols;

    //CV_Assert(ksize < 16);

    normalizeAnchor(anchor, ksize);

    return Ptr<BaseColumnFilter_GPU>(new GpuLinearColumnFilter(ksize, anchor, mat_kernel,
                                     gpuFilter1D_callers[CV_MAT_DEPTH(dstType)], bordertype));
}

Ptr<FilterEngine_GPU> cv::ocl::createSeparableLinearFilter_GPU(int srcType, int dstType,
        const Mat &rowKernel, const Mat &columnKernel, const Point &anchor, double delta, int bordertype)
{
    int sdepth = CV_MAT_DEPTH(srcType), ddepth = CV_MAT_DEPTH(dstType);
    int cn = CV_MAT_CN(srcType);
    int bdepth = std::max(std::max(sdepth, ddepth), CV_32F);
    int bufType = CV_MAKETYPE(bdepth, cn);

    Ptr<BaseRowFilter_GPU> rowFilter = getLinearRowFilter_GPU(srcType, bufType, rowKernel, anchor.x, bordertype);
    Ptr<BaseColumnFilter_GPU> columnFilter = getLinearColumnFilter_GPU(bufType, dstType, columnKernel, anchor.y, bordertype, delta);

    return createSeparableFilter_GPU(rowFilter, columnFilter);
}

void cv::ocl::sepFilter2D(const oclMat &src, oclMat &dst, int ddepth, const Mat &kernelX, const Mat &kernelY, Point anchor, double delta, int bordertype)
{
    if ((dst.cols != dst.wholecols) || (dst.rows != dst.wholerows)) //has roi
    {
        if ((bordertype & cv::BORDER_ISOLATED) != 0)
        {
            bordertype &= ~cv::BORDER_ISOLATED;

            if ((bordertype != cv::BORDER_CONSTANT) &&
                    (bordertype != cv::BORDER_REPLICATE))
            {
                CV_Error(Error::StsBadArg, "unsupported border type");
            }
        }
    }

    if (ddepth < 0)
    {
        ddepth = src.depth();
    }

    //CV_Assert(ddepth == src.depth());
    dst.create(src.size(), CV_MAKETYPE(ddepth, src.channels()));

    Ptr<FilterEngine_GPU> f = createSeparableLinearFilter_GPU(src.type(), dst.type(), kernelX, kernelY, anchor, delta, bordertype);
    f->apply(src, dst);
}

Ptr<FilterEngine_GPU> cv::ocl::createDerivFilter_GPU(int srcType, int dstType, int dx, int dy, int ksize, int borderType)
{
    Mat kx, ky;
    getDerivKernels(kx, ky, dx, dy, ksize, false, CV_32F);
    return createSeparableLinearFilter_GPU(srcType, dstType,
                                           kx, ky, Point(-1, -1), 0, borderType);
}

////////////////////////////////////////////////////////////////////////////////////////////////////
// Deriv Filter
void cv::ocl::Sobel(const oclMat &src, oclMat &dst, int ddepth, int dx, int dy, int ksize, double scale, double delta, int borderType)
{
    Mat kx, ky;
    getDerivKernels(kx, ky, dx, dy, ksize, false, CV_32F);

    if (scale != 1)
    {
        // usually the smoothing part is the slowest to compute,
        // so try to scale it instead of the faster differenciating part
        if (dx == 0)
        {
            kx *= scale;
        }
        else
        {
            ky *= scale;
        }
    }

    // Mat kx_, ky_;
    //ky.convertTo(ky_,CV_32S,1<<8);
    //kx.convertTo(kx_,CV_32S,1<<8);

    sepFilter2D(src, dst, ddepth, kx, ky, Point(-1, -1), delta, borderType);
}

void cv::ocl::Scharr(const oclMat &src, oclMat &dst, int ddepth, int dx, int dy, double scale, double delta , int bordertype)
{
    Mat kx, ky;
    getDerivKernels(kx, ky, dx, dy, -1, false, CV_32F);

    if (scale != 1)
    {
        // usually the smoothing part is the slowest to compute,
        // so try to scale it instead of the faster differenciating part
        if (dx == 0)
        {
            kx *= scale;
        }
        else
        {
            ky *= scale;
        }
    }

    // Mat kx_, ky_;
    //ky.convertTo(ky_,CV_32S,1<<8);
    //kx.convertTo(kx_,CV_32S,1<<8);

    sepFilter2D(src, dst, ddepth, kx, ky, Point(-1, -1), delta, bordertype);
}

void cv::ocl::Laplacian(const oclMat &src, oclMat &dst, int ddepth, int ksize, double scale)
{
    if (!src.clCxt->supportsFeature(Context::CL_DOUBLE) && src.type() == CV_64F)
    {
        CV_Error(Error::GpuNotSupported, "Selected device don't support double\r\n");
        return;
    }

    CV_Assert(ksize == 1 || ksize == 3);

    static const int K[2][9] =
    {
        {0, 1, 0, 1, -4, 1, 0, 1, 0},
        {2, 0, 2, 0, -8, 0, 2, 0, 2}
    };
    Mat kernel(3, 3, CV_32S, (void *)K[ksize == 3]);

    if (scale != 1)
    {
        kernel *= scale;
    }

    filter2D(src, dst, ddepth, kernel, Point(-1, -1));
}

////////////////////////////////////////////////////////////////////////////////////////////////////
// Gaussian Filter

Ptr<FilterEngine_GPU> cv::ocl::createGaussianFilter_GPU(int type, Size ksize, double sigma1, double sigma2, int bordertype)
{
    int depth = CV_MAT_DEPTH(type);

    if (sigma2 <= 0)
    {
        sigma2 = sigma1;
    }

    // automatic detection of kernel size from sigma
    if (ksize.width <= 0 && sigma1 > 0)
    {
        ksize.width = cvRound(sigma1 * (depth == CV_8U ? 3 : 4) * 2 + 1) | 1;
    }

    if (ksize.height <= 0 && sigma2 > 0)
    {
        ksize.height = cvRound(sigma2 * (depth == CV_8U ? 3 : 4) * 2 + 1) | 1;
    }

    CV_Assert(ksize.width > 0 && ksize.width % 2 == 1 && ksize.height > 0 && ksize.height % 2 == 1);

    sigma1 = std::max(sigma1, 0.0);
    sigma2 = std::max(sigma2, 0.0);

    Mat kx = getGaussianKernel(ksize.width, sigma1, std::max(depth, CV_32F));
    Mat ky;

    if (ksize.height == ksize.width && std::abs(sigma1 - sigma2) < DBL_EPSILON)
    {
        ky = kx;
    }
    else
    {
        ky = getGaussianKernel(ksize.height, sigma2, std::max(depth, CV_32F));
    }

    //Mat kx_, ky_;
    //kx.convertTo(kx_,CV_32S,1<<8);
    //ky.convertTo(ky_,CV_32S,1<<8);
    return createSeparableLinearFilter_GPU(type, type, kx, ky, Point(-1, -1), 0.0, bordertype);
}

void cv::ocl::GaussianBlur(const oclMat &src, oclMat &dst, Size ksize, double sigma1, double sigma2, int bordertype)
{
    if (ksize.width == 1 && ksize.height == 1)
    {
        src.copyTo(dst);
        return;
    }

    if ((dst.cols != dst.wholecols) || (dst.rows != dst.wholerows)) //has roi
    {
        if ((bordertype & cv::BORDER_ISOLATED) != 0)
        {
            bordertype &= ~cv::BORDER_ISOLATED;

            if ((bordertype != cv::BORDER_CONSTANT) &&
                    (bordertype != cv::BORDER_REPLICATE))
            {
                CV_Error(Error::StsBadArg, "unsupported border type");
            }
        }
    }

    dst.create(src.size(), src.type());

    if (bordertype != BORDER_CONSTANT)
    {
        if (src.rows == 1)
        {
            ksize.height = 1;
        }

        if (src.cols == 1)
        {
            ksize.width = 1;
        }
    }

    Ptr<FilterEngine_GPU> f = createGaussianFilter_GPU(src.type(), ksize, sigma1, sigma2, bordertype);
    f->apply(src, dst);
}<|MERGE_RESOLUTION|>--- conflicted
+++ resolved
@@ -603,14 +603,10 @@
     CV_Assert(ksize.width == ksize.height);
     Context *clCxt = src.clCxt;
 
-<<<<<<< HEAD
-    String kernelName = "filter2D";
-=======
     int filterWidth = ksize.width;
     bool ksize_3x3 = filterWidth == 3 && src.type() != CV_32FC4; // CV_32FC4 is not tuned up with filter2d_3x3 kernel
 
-    string kernelName = ksize_3x3 ? "filter2D_3x3" : "filter2D";
->>>>>>> bed3512d
+    String kernelName = ksize_3x3 ? "filter2D_3x3" : "filter2D";
 
     size_t src_offset_x = (src.offset % src.step) / src.elemSize();
     size_t src_offset_y = src.offset / src.step;
@@ -626,7 +622,7 @@
     int cn =  src.oclchannels();
     int src_step = (int)(src.step/src.elemSize());
     int dst_step = (int)(dst.step/src.elemSize());
-    
+
     int localWidth = localThreads[0] + paddingPixels;
     int localHeight = localThreads[1] + paddingPixels;
 
@@ -641,45 +637,22 @@
     };
     int cols = dst.cols + ((dst_offset_x) & (vector_lengths[cn - 1][src.depth()] - 1));
 
-<<<<<<< HEAD
     std::vector< std::pair<size_t, const void *> > args;
     args.push_back(std::make_pair(sizeof(cl_mem), (void *)&src.data));
-    args.push_back(std::make_pair(sizeof(cl_int), (void *)&src.step));
+    args.push_back(std::make_pair(sizeof(cl_mem), (void *)&dst.data));
+    args.push_back(std::make_pair(sizeof(cl_int), (void *)&src_step));
+    args.push_back(std::make_pair(sizeof(cl_int), (void *)&dst_step));
+    args.push_back(std::make_pair(sizeof(cl_mem), (void *)&mat_kernel.data));
+    args.push_back(std::make_pair(localMemSize,   (void *)NULL));
+    args.push_back(std::make_pair(sizeof(cl_int), (void *)&src.wholerows));
+    args.push_back(std::make_pair(sizeof(cl_int), (void *)&src.wholecols));
     args.push_back(std::make_pair(sizeof(cl_int), (void *)&src_offset_x));
     args.push_back(std::make_pair(sizeof(cl_int), (void *)&src_offset_y));
-    args.push_back(std::make_pair(sizeof(cl_mem), (void *)&dst.data));
-    args.push_back(std::make_pair(sizeof(cl_int), (void *)&dst.step));
     args.push_back(std::make_pair(sizeof(cl_int), (void *)&dst_offset_x));
     args.push_back(std::make_pair(sizeof(cl_int), (void *)&dst_offset_y));
-    args.push_back(std::make_pair(sizeof(cl_mem), (void *)&mat_kernel.data));
     args.push_back(std::make_pair(sizeof(cl_int), (void *)&src.cols));
     args.push_back(std::make_pair(sizeof(cl_int), (void *)&src.rows));
     args.push_back(std::make_pair(sizeof(cl_int), (void *)&cols));
-    args.push_back(std::make_pair(sizeof(cl_int), (void *)&src.wholecols));
-    args.push_back(std::make_pair(sizeof(cl_int), (void *)&src.wholerows));
-
-    const int buffer_size = 100;
-    char opt_buffer [buffer_size] = "";
-    sprintf(opt_buffer, "-DANCHOR=%d -DANX=%d -DANY=%d", ksize.width, anchor.x, anchor.y);
-
-    openCLExecuteKernel(clCxt, &filtering_laplacian, kernelName, globalThreads, localThreads, args, cn, depth, opt_buffer);
-=======
-    vector< pair<size_t, const void *> > args;
-    args.push_back(make_pair(sizeof(cl_mem), (void *)&src.data));
-    args.push_back(make_pair(sizeof(cl_mem), (void *)&dst.data));
-    args.push_back(make_pair(sizeof(cl_int), (void *)&src_step));
-    args.push_back(make_pair(sizeof(cl_int), (void *)&dst_step));
-    args.push_back(make_pair(sizeof(cl_mem), (void *)&mat_kernel.data));
-    args.push_back(make_pair(localMemSize,   (void *)NULL));
-    args.push_back(make_pair(sizeof(cl_int), (void *)&src.wholerows));
-    args.push_back(make_pair(sizeof(cl_int), (void *)&src.wholecols));
-    args.push_back(make_pair(sizeof(cl_int), (void *)&src_offset_x));
-    args.push_back(make_pair(sizeof(cl_int), (void *)&src_offset_y));
-    args.push_back(make_pair(sizeof(cl_int), (void *)&dst_offset_x));
-    args.push_back(make_pair(sizeof(cl_int), (void *)&dst_offset_y));
-    args.push_back(make_pair(sizeof(cl_int), (void *)&src.cols));
-    args.push_back(make_pair(sizeof(cl_int), (void *)&src.rows));
-    args.push_back(make_pair(sizeof(cl_int), (void *)&cols));
     char btype[30];
     switch (borderType)
     {
@@ -703,7 +676,6 @@
     char build_options[150];
     sprintf(build_options, "-D %s -D IMG_C_%d_%d -D CN=%d -D FILTER_SIZE=%d", btype, cn, type, cn, ksize.width);
     openCLExecuteKernel(clCxt, &filtering_laplacian, kernelName, globalThreads, localThreads, args, -1, -1, build_options);
->>>>>>> bed3512d
 }
 
 Ptr<BaseFilter_GPU> cv::ocl::getLinearFilter_GPU(int srcType, int dstType, const Mat &kernel, const Size &ksize,
