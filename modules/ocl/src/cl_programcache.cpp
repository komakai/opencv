/*M///////////////////////////////////////////////////////////////////////////////////////
//
//  IMPORTANT: READ BEFORE DOWNLOADING, COPYING, INSTALLING OR USING.
//
//  By downloading, copying, installing or using the software you agree to this license.
//  If you do not agree to this license, do not download, install,
//  copy or use the software.
//
//
//                           License Agreement
//                For Open Source Computer Vision Library
//
// Copyright (C) 2010-2012, Institute Of Software Chinese Academy Of Science, all rights reserved.
// Copyright (C) 2010-2012, Advanced Micro Devices, Inc., all rights reserved.
// Copyright (C) 2010-2012, Multicoreware, Inc., all rights reserved.
// Third party copyrights are property of their respective owners.
//
// @Authors
//    Guoping Long, longguoping@gmail.com
//    Niko Li, newlife20080214@gmail.com
//    Yao Wang, bitwangyaoyao@gmail.com
// Redistribution and use in source and binary forms, with or without modification,
// are permitted provided that the following conditions are met:
//
//   * Redistribution's of source code must retain the above copyright notice,
//     this list of conditions and the following disclaimer.
//
//   * Redistribution's in binary form must reproduce the above copyright notice,
//     this list of conditions and the following disclaimer in the documentation
//     and/or other materials provided with the distribution.
//
//   * The name of the copyright holders may not be used to endorse or promote products
//     derived from this software without specific prior written permission.
//
// This software is provided by the copyright holders and contributors "as is" and
// any express or implied warranties, including, but not limited to, the implied
// warranties of merchantability and fitness for a particular purpose are disclaimed.
// In no event shall the Intel Corporation or contributors be liable for any direct,
// indirect, incidental, special, exemplary, or consequential damages
// (including, but not limited to, procurement of substitute goods or services;
// loss of use, data, or profits; or business interruption) however caused
// and on any theory of liability, whether in contract, strict liability,
// or tort (including negligence or otherwise) arising in any way out of
// the use of this software, even if advised of the possibility of such damage.
//
//M*/

#include "precomp.hpp"
#include <iomanip>
#include <fstream>
#include "cl_programcache.hpp"

namespace cv { namespace ocl {

/*
 * The binary caching system to eliminate redundant program source compilation.
 * Strictly, this is not a cache because we do not implement evictions right now.
 * We shall add such features to trade-off memory consumption and performance when necessary.
 */

cv::Mutex ProgramCache::mutexFiles;
cv::Mutex ProgramCache::mutexCache;

ProgramCache* _programCache = NULL;
ProgramCache* ProgramCache::getProgramCache()
{
    if (NULL == _programCache)
    {
        cv::AutoLock lock(getInitializationMutex());
        if (NULL == _programCache)
            _programCache = new ProgramCache();
    }
    return _programCache;
}

ProgramCache::ProgramCache()
{
    codeCache.clear();
    cacheSize = 0;
}

ProgramCache::~ProgramCache()
{
    releaseProgram();
    if (this == _programCache)
    {
        cv::AutoLock lock(getInitializationMutex());
        if (this == _programCache)
            _programCache = NULL;
    }
}

cl_program ProgramCache::progLookup(const String& srcsign)
{
    std::map<String, cl_program>::iterator iter;
    iter = codeCache.find(srcsign);
    if(iter != codeCache.end())
        return iter->second;
    else
        return NULL;
}

void ProgramCache::addProgram(const String& srcsign, cl_program program)
{
    if (!progLookup(srcsign))
    {
        clRetainProgram(program);
        codeCache.insert(std::map<String, cl_program>::value_type(srcsign, program));
    }
}

void ProgramCache::releaseProgram()
{
    std::map<String, cl_program>::iterator iter;
    for(iter = codeCache.begin(); iter != codeCache.end(); iter++)
    {
        openCLSafeCall(clReleaseProgram(iter->second));
    }
    codeCache.clear();
    cacheSize = 0;
}

static bool enable_disk_cache = true;
static String binpath = "";

void setBinaryDiskCache(int mode, String path)
{
    enable_disk_cache = false;
    binpath = "";

    if(mode == CACHE_NONE)
    {
        return;
    }
    enable_disk_cache =
#if defined(_DEBUG) || defined(DEBUG)
        (mode & CACHE_DEBUG)   == CACHE_DEBUG;
#else
        (mode & CACHE_RELEASE) == CACHE_RELEASE;
#endif
    if(enable_disk_cache && !path.empty())
    {
        binpath = path;
    }
}

void setBinaryPath(const char *path)
{
    binpath = path;
}

static const int MAX_ENTRIES = 64;

struct ProgramFileCache
{
    struct CV_DECL_ALIGNED(1) ProgramFileHeader
    {
        int hashLength;
        //char hash[];
    };

    struct CV_DECL_ALIGNED(1) ProgramFileTable
    {
        int numberOfEntries;
        //int firstEntryOffset[];
    };

    struct CV_DECL_ALIGNED(1) ProgramFileConfigurationEntry
    {
        int nextEntry;
        int dataSize;
        int optionsLength;
        //char options[];
        // char data[];
    };

    String fileName_;
    const char* hash_;
    std::fstream f;

    ProgramFileCache(const String& fileName, const char* hash)
        : fileName_(fileName), hash_(hash)
    {
        if (hash_ != NULL)
        {
            f.open(fileName_.c_str(), std::ios::in|std::ios::out|std::ios::binary);
            if(f.is_open())
            {
                int hashLength = 0;
                f.read((char*)&hashLength, sizeof(int));
                std::vector<char> fhash(hashLength + 1);
                f.read(&fhash[0], hashLength);
                if (f.eof() || strncmp(hash_, &fhash[0], hashLength) != 0)
                {
                    f.close();
                    remove(fileName_.c_str());
                    return;
                }
            }
        }
    }

    int getHash(const String& options)
    {
        int hash = 0;
        for (size_t i = 0; i < options.length(); i++)
        {
            hash = (hash << 2) ^ (hash >> 17) ^ options[i];
        }
        return (hash + (hash >> 16)) & (MAX_ENTRIES - 1);
    }

    bool readConfigurationFromFile(const String& options, std::vector<char>& buf)
    {
        if (hash_ == NULL)
            return false;

        if (!f.is_open())
            return false;

        f.seekg(0, std::fstream::end);
        size_t fileSize = (size_t)f.tellg();
        if (fileSize == 0)
        {
            std::cerr << "Invalid file (empty): " << fileName_ << std::endl;
            f.close();
            remove(fileName_.c_str());
            return false;
        }
        f.seekg(0, std::fstream::beg);

        int hashLength = 0;
        f.read((char*)&hashLength, sizeof(int));
        CV_Assert(hashLength > 0);
        f.seekg(sizeof(hashLength) + hashLength, std::fstream::beg);

        int numberOfEntries = 0;
        f.read((char*)&numberOfEntries, sizeof(int));
        CV_Assert(numberOfEntries > 0);
        if (numberOfEntries != MAX_ENTRIES)
        {
            std::cerr << "Invalid file: " << fileName_ << std::endl;
            f.close();
            remove(fileName_.c_str());
            return false;
        }

        std::vector<int> firstEntryOffset(numberOfEntries);
        f.read((char*)&firstEntryOffset[0], sizeof(int)*numberOfEntries);

        int entryNum = getHash(options);

        int entryOffset = firstEntryOffset[entryNum];
        ProgramFileConfigurationEntry entry;
        while (entryOffset > 0)
        {
            f.seekg(entryOffset, std::fstream::beg);
            assert(sizeof(entry) == sizeof(int)*3);
            f.read((char*)&entry, sizeof(entry));
            std::vector<char> foptions(entry.optionsLength);
            if ((int)options.length() == entry.optionsLength)
            {
                if (entry.optionsLength > 0)
                    f.read(&foptions[0], entry.optionsLength);
                if (memcmp(&foptions[0], options.c_str(), entry.optionsLength) == 0)
                {
                    buf.resize(entry.dataSize);
                    f.read(&buf[0], entry.dataSize);
                    f.seekg(0, std::fstream::beg);
                    return true;
                }
            }
            if (entry.nextEntry <= 0)
                break;
            entryOffset = entry.nextEntry;
        }
        return false;
    }

    bool writeConfigurationToFile(const String& options, std::vector<char>& buf)
    {
        if (hash_ == NULL)
            return true; // don't save programs without hash

        if (!f.is_open())
        {
            f.open(fileName_.c_str(), std::ios::in|std::ios::out|std::ios::binary);
            if (!f.is_open())
            {
                f.open(fileName_.c_str(), std::ios::out|std::ios::binary);
                if (!f.is_open())
                    return false;
            }
        }

        f.seekg(0, std::fstream::end);
        size_t fileSize = (size_t)f.tellg();
        if (fileSize == 0)
        {
            f.seekp(0, std::fstream::beg);
            int hashLength = strlen(hash_);
            f.write((char*)&hashLength, sizeof(int));
            f.write(hash_, hashLength);

            int numberOfEntries = MAX_ENTRIES;
            f.write((char*)&numberOfEntries, sizeof(int));
            std::vector<int> firstEntryOffset(MAX_ENTRIES, 0);
            f.write((char*)&firstEntryOffset[0], sizeof(int)*numberOfEntries);
            f.close();
            f.open(fileName_.c_str(), std::ios::in|std::ios::out|std::ios::binary);
            CV_Assert(f.is_open());
            f.seekg(0, std::fstream::end);
            fileSize = (size_t)f.tellg();
        }
        f.seekg(0, std::fstream::beg);

        int hashLength = 0;
        f.read((char*)&hashLength, sizeof(int));
        CV_Assert(hashLength > 0);
        f.seekg(sizeof(hashLength) + hashLength, std::fstream::beg);

        int numberOfEntries = 0;
        f.read((char*)&numberOfEntries, sizeof(int));
        CV_Assert(numberOfEntries > 0);
        if (numberOfEntries != MAX_ENTRIES)
        {
            std::cerr << "Invalid file: " << fileName_ << std::endl;
            f.close();
            remove(fileName_.c_str());
            return false;
        }

        size_t tableEntriesOffset = (size_t)f.tellg();
        std::vector<int> firstEntryOffset(numberOfEntries);
        f.read((char*)&firstEntryOffset[0], sizeof(int)*numberOfEntries);

        int entryNum = getHash(options);

        int entryOffset = firstEntryOffset[entryNum];
        ProgramFileConfigurationEntry entry;
        while (entryOffset > 0)
        {
            f.seekg(entryOffset, std::fstream::beg);
            assert(sizeof(entry) == sizeof(int)*3);
            f.read((char*)&entry, sizeof(entry));
            std::vector<char> foptions(entry.optionsLength);
            if ((int)options.length() == entry.optionsLength)
            {
                if (entry.optionsLength > 0)
                    f.read(&foptions[0], entry.optionsLength);
                CV_Assert(memcmp(&foptions, options.c_str(), entry.optionsLength) != 0);
            }
            if (entry.nextEntry <= 0)
                break;
            entryOffset = entry.nextEntry;
        }
        if (entryOffset > 0)
        {
            f.seekp(entryOffset, std::fstream::beg);
            entry.nextEntry = fileSize;
            f.write((char*)&entry, sizeof(entry));
        }
        else
        {
            firstEntryOffset[entryNum] = fileSize;
            f.seekp(tableEntriesOffset, std::fstream::beg);
            f.write((char*)&firstEntryOffset[0], sizeof(int)*numberOfEntries);
        }
        f.seekp(fileSize, std::fstream::beg);
        entry.nextEntry = 0;
        entry.dataSize = buf.size();
        entry.optionsLength = options.length();
        f.write((char*)&entry, sizeof(entry));
        f.write(options.c_str(), entry.optionsLength);
        f.write(&buf[0], entry.dataSize);
        return true;
    }

    cl_program getOrBuildProgram(const Context* ctx, const cv::ocl::ProgramEntry* source, const String& options)
    {
        cl_int status = 0;
        cl_program program = NULL;
        std::vector<char> binary;
        if (!enable_disk_cache || !readConfigurationFromFile(options, binary))
        {
            program = clCreateProgramWithSource(getClContext(ctx), 1, (const char**)&source->programStr, NULL, &status);
            openCLVerifyCall(status);
            cl_device_id device = getClDeviceID(ctx);
            status = clBuildProgram(program, 1, &device, options.c_str(), NULL, NULL);
            if(status == CL_SUCCESS)
            {
                if (enable_disk_cache)
                {
                    size_t binarySize;
                    openCLSafeCall(clGetProgramInfo(program,
                                            CL_PROGRAM_BINARY_SIZES,
                                            sizeof(size_t),
                                            &binarySize, NULL));

                    std::vector<char> binary(binarySize);

                    char* ptr = &binary[0];
                    openCLSafeCall(clGetProgramInfo(program,
                                            CL_PROGRAM_BINARIES,
                                            sizeof(char*),
                                            &ptr,
                                            NULL));

                    if (!writeConfigurationToFile(options, binary))
                    {
                        std::cerr << "Can't write data to file: " << fileName_ << std::endl;
                    }
                }
            }
        }
        else
        {
            cl_device_id device = getClDeviceID(ctx);
            size_t size = binary.size();
            const char* ptr = &binary[0];
            program = clCreateProgramWithBinary(getClContext(ctx),
                    1, &device,
                    (const size_t *)&size, (const unsigned char **)&ptr,
                    NULL, &status);
            openCLVerifyCall(status);
            status = clBuildProgram(program, 1, &device, options.c_str(), NULL, NULL);
        }

        if(status != CL_SUCCESS)
        {
            if(status == CL_BUILD_PROGRAM_FAILURE)
            {
                size_t buildLogSize = 0;
<<<<<<< HEAD
                logStatus = clGetProgramBuildInfo(program,
                        getClDeviceID(ctx), CL_PROGRAM_BUILD_LOG, buildLogSize,
                        buildLog, &buildLogSize);
                if(logStatus != CL_SUCCESS)
                    std::cout << "Failed to build the program and get the build info." << std::endl;
                buildLog = new char[buildLogSize];
                CV_DbgAssert(!!buildLog);
                memset(buildLog, 0, buildLogSize);
                openCLSafeCall(clGetProgramBuildInfo(program, getClDeviceID(ctx),
                                                     CL_PROGRAM_BUILD_LOG, buildLogSize, buildLog, NULL));
                std::cout << "\nBUILD LOG: " << options << "\n";
                std::cout << buildLog << std::endl;
                delete [] buildLog;
=======
                openCLSafeCall(clGetProgramBuildInfo(program, getClDeviceID(ctx),
                        CL_PROGRAM_BUILD_LOG, 0, NULL, &buildLogSize));
                std::vector<char> buildLog; buildLog.resize(buildLogSize);
                memset(&buildLog[0], 0, buildLogSize);
                openCLSafeCall(clGetProgramBuildInfo(program, getClDeviceID(ctx),
                        CL_PROGRAM_BUILD_LOG, buildLogSize, &buildLog[0], NULL));
                std::cout << std::endl << "BUILD LOG: "
                        << (source->name ? source->name : "dynamic program") << ": "
                        << options << "\n";
                std::cout << &buildLog[0] << endl;
>>>>>>> c1223f8d
            }
            openCLVerifyCall(status);
        }
        return program;
    }
};

cl_program ProgramCache::getProgram(const Context *ctx, const cv::ocl::ProgramEntry* source,
                                    const char *build_options)
{
    std::stringstream src_sign;

    if (source->name)
    {
        src_sign << source->name;
        src_sign << getClContext(ctx);
        if (NULL != build_options)
        {
            src_sign << "_" << build_options;
        }

        {
            cv::AutoLock lockCache(mutexCache);
            cl_program program = ProgramCache::getProgramCache()->progLookup(src_sign.str());
            if (!!program)
            {
                clRetainProgram(program);
                return program;
            }
        }
    }

    cv::AutoLock lockCache(mutexFiles);

    // second check
    if (source->name)
    {
        cv::AutoLock lockCache(mutexCache);
        cl_program program = ProgramCache::getProgramCache()->progLookup(src_sign.str());
        if (!!program)
        {
            clRetainProgram(program);
            return program;
        }
    }

    String all_build_options;
    if (!ctx->getDeviceInfo().compilationExtraOptions.empty())
        all_build_options = all_build_options + ctx->getDeviceInfo().compilationExtraOptions;
    if (build_options != NULL)
    {
        all_build_options = all_build_options + " ";
        all_build_options = all_build_options + build_options;
    }
    const DeviceInfo& devInfo = ctx->getDeviceInfo();
    String filename = binpath + (source->name ? source->name : "NULL") + "_" + devInfo.platform->platformName + "_" + devInfo.deviceName + ".clb";

    ProgramFileCache programFileCache(filename, source->programHash);
    cl_program program = programFileCache.getOrBuildProgram(ctx, source, all_build_options);

    //Cache the binary for future use if build_options is null
    if (source->name)
    {
        cv::AutoLock lockCache(mutexCache);
        this->addProgram(src_sign.str(), program);
    }
    return program;
}

} // namespace ocl
} // namespace cv<|MERGE_RESOLUTION|>--- conflicted
+++ resolved
@@ -431,21 +431,6 @@
             if(status == CL_BUILD_PROGRAM_FAILURE)
             {
                 size_t buildLogSize = 0;
-<<<<<<< HEAD
-                logStatus = clGetProgramBuildInfo(program,
-                        getClDeviceID(ctx), CL_PROGRAM_BUILD_LOG, buildLogSize,
-                        buildLog, &buildLogSize);
-                if(logStatus != CL_SUCCESS)
-                    std::cout << "Failed to build the program and get the build info." << std::endl;
-                buildLog = new char[buildLogSize];
-                CV_DbgAssert(!!buildLog);
-                memset(buildLog, 0, buildLogSize);
-                openCLSafeCall(clGetProgramBuildInfo(program, getClDeviceID(ctx),
-                                                     CL_PROGRAM_BUILD_LOG, buildLogSize, buildLog, NULL));
-                std::cout << "\nBUILD LOG: " << options << "\n";
-                std::cout << buildLog << std::endl;
-                delete [] buildLog;
-=======
                 openCLSafeCall(clGetProgramBuildInfo(program, getClDeviceID(ctx),
                         CL_PROGRAM_BUILD_LOG, 0, NULL, &buildLogSize));
                 std::vector<char> buildLog; buildLog.resize(buildLogSize);
@@ -455,8 +440,7 @@
                 std::cout << std::endl << "BUILD LOG: "
                         << (source->name ? source->name : "dynamic program") << ": "
                         << options << "\n";
-                std::cout << &buildLog[0] << endl;
->>>>>>> c1223f8d
+                std::cout << &buildLog[0] << std::endl;
             }
             openCLVerifyCall(status);
         }
