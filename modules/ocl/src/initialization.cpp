/*M///////////////////////////////////////////////////////////////////////////////////////
//
//  IMPORTANT: READ BEFORE DOWNLOADING, COPYING, INSTALLING OR USING.
//
//  By downloading, copying, installing or using the software you agree to this license.
//  If you do not agree to this license, do not download, install,
//  copy or use the software.
//
//
//                           License Agreement
//                For Open Source Computer Vision Library
//
// Copyright (C) 2010-2012, Institute Of Software Chinese Academy Of Science, all rights reserved.
// Copyright (C) 2010-2012, Advanced Micro Devices, Inc., all rights reserved.
// Copyright (C) 2010-2012, Multicoreware, Inc., all rights reserved.
// Third party copyrights are property of their respective owners.
//
// @Authors
//    Guoping Long, longguoping@gmail.com
//    Niko Li, newlife20080214@gmail.com
//    Yao Wang, bitwangyaoyao@gmail.com
// Redistribution and use in source and binary forms, with or without modification,
// are permitted provided that the following conditions are met:
//
//   * Redistribution's of source code must retain the above copyright notice,
//     this list of conditions and the following disclaimer.
//
//   * Redistribution's in binary form must reproduce the above copyright notice,
//     this list of conditions and the following disclaimer in the documentation
//     and/or other oclMaterials provided with the distribution.
//
//   * The name of the copyright holders may not be used to endorse or promote products
//     derived from this software without specific prior written permission.
//
// This software is provided by the copyright holders and contributors "as is" and
// any express or implied warranties, including, but not limited to, the implied
// warranties of merchantability and fitness for a particular purpose are disclaimed.
// In no event shall the Intel Corporation or contributors be liable for any direct,
// indirect, incidental, special, exemplary, or consequential damages
// (including, but not limited to, procurement of substitute goods or services;
// loss of use, data, or profits; or business interruption) however caused
// and on any theory of liability, whether in contract, strict liability,
// or tort (including negligence or otherwise) arising in any way out of
// the use of this software, even if advised of the possibility of such damage.
//
//M*/

#include "precomp.hpp"
#include <iomanip>
#include <fstream>
#include "binarycaching.hpp"

using namespace cv;
using namespace cv::ocl;

//#define PRINT_KERNEL_RUN_TIME
#define RUN_TIMES 100
#ifndef CL_MEM_USE_PERSISTENT_MEM_AMD
#define CL_MEM_USE_PERSISTENT_MEM_AMD 0
#endif
//#define AMD_DOUBLE_DIFFER

namespace cv
{
    namespace ocl
    {
        extern void fft_teardown();
        /*
         * The binary caching system to eliminate redundant program source compilation.
         * Strictly, this is not a cache because we do not implement evictions right now.
         * We shall add such features to trade-off memory consumption and performance when necessary.
         */
        std::auto_ptr<ProgramCache> ProgramCache::programCache;
        ProgramCache *programCache = NULL;
        DevMemType gDeviceMemType = DEVICE_MEM_DEFAULT;
        DevMemRW gDeviceMemRW = DEVICE_MEM_R_W;
        int gDevMemTypeValueMap[5] = {0,
                                      CL_MEM_ALLOC_HOST_PTR,
                                      CL_MEM_USE_HOST_PTR,
                                      CL_MEM_COPY_HOST_PTR,
                                      CL_MEM_USE_PERSISTENT_MEM_AMD};
        int gDevMemRWValueMap[3] = {CL_MEM_READ_WRITE, CL_MEM_READ_ONLY, CL_MEM_WRITE_ONLY};

        ProgramCache::ProgramCache()
        {
            codeCache.clear();
            cacheSize = 0;
        }

        ProgramCache::~ProgramCache()
        {
            releaseProgram();
        }

        cl_program ProgramCache::progLookup(String srcsign)
        {
            std::map<String, cl_program>::iterator iter;
            iter = codeCache.find(srcsign);
            if(iter != codeCache.end())
                return iter->second;
            else
                return NULL;
        }

        void ProgramCache::addProgram(String srcsign , cl_program program)
        {
            if(!progLookup(srcsign))
            {
                codeCache.insert(std::map<String, cl_program>::value_type(srcsign, program));
            }
        }

        void ProgramCache::releaseProgram()
        {
            std::map<String, cl_program>::iterator iter;
            for(iter = codeCache.begin(); iter != codeCache.end(); iter++)
            {
                openCLSafeCall(clReleaseProgram(iter->second));
            }
            codeCache.clear();
            cacheSize = 0;
        }
        struct Info::Impl
        {
            cl_platform_id oclplatform;
            std::vector<cl_device_id> devices;
            std::vector<String> devName;
            String platName;
            String clVersion;

            cl_context oclcontext;
            cl_command_queue clCmdQueue;
            int devnum;
            size_t maxWorkGroupSize;
            cl_uint maxDimensions; // == maxWorkItemSizes.size()
            std::vector<size_t> maxWorkItemSizes;
            cl_uint maxComputeUnits;
            char extra_options[512];
            int  double_support;
            int unified_memory; //1 means integrated GPU, otherwise this value is 0
            int refcounter;

            Impl();

            void setDevice(void *ctx, void *q, int devnum);

            void release()
            {
                if(1 == CV_XADD(&refcounter, -1))
                {
                    releaseResources();
                    delete this;
                }
            }

            Impl* copy()
            {
                CV_XADD(&refcounter, 1);
                return this;
            }

        private:
            Impl(const Impl&);
            Impl& operator=(const Impl&);
            void releaseResources();
        };

        // global variables to hold binary cache properties
        static int enable_disk_cache =
#ifdef _DEBUG
            false;
#else
            true;
#endif
        static int update_disk_cache = false;
        static String binpath = "";

        Info::Impl::Impl()
            :oclplatform(0),
            oclcontext(0),
            clCmdQueue(0),
            devnum(-1),
            maxWorkGroupSize(0),
            maxDimensions(0),
            maxComputeUnits(0),
            double_support(0),
            unified_memory(0),
            refcounter(1)
        {
            memset(extra_options, 0, 512);
        }

        void Info::Impl::releaseResources()
        {
            devnum = -1;

            if(clCmdQueue)
            {
                //temporarily disable command queue release as it causes program hang at exit
                //openCLSafeCall(clReleaseCommandQueue(clCmdQueue));
                clCmdQueue = 0;
            }

            if(oclcontext)
            {
                openCLSafeCall(clReleaseContext(oclcontext));
                oclcontext = 0;
            }
        }

        void Info::Impl::setDevice(void *ctx, void *q, int dnum)
        {
            if((ctx && q) || devnum != dnum)
                releaseResources();

            CV_Assert(dnum >= 0 && dnum < (int)devices.size());
            devnum = dnum;
            if(ctx && q)
            {
                oclcontext = (cl_context)ctx;
                clCmdQueue = (cl_command_queue)q;
                clRetainContext(oclcontext);
                clRetainCommandQueue(clCmdQueue);
            }
            else
            {
                cl_int status = 0;
                cl_context_properties cps[3] = { CL_CONTEXT_PLATFORM, (cl_context_properties)(oclplatform), 0 };
                oclcontext = clCreateContext(cps, 1, &devices[devnum], 0, 0, &status);
                openCLVerifyCall(status);
                clCmdQueue = clCreateCommandQueue(oclcontext, devices[devnum], CL_QUEUE_PROFILING_ENABLE, &status);
                openCLVerifyCall(status);
            }

            openCLSafeCall(clGetDeviceInfo(devices[devnum], CL_DEVICE_MAX_WORK_GROUP_SIZE, sizeof(size_t), (void *)&maxWorkGroupSize, 0));
            openCLSafeCall(clGetDeviceInfo(devices[devnum], CL_DEVICE_MAX_WORK_ITEM_DIMENSIONS, sizeof(cl_uint), (void *)&maxDimensions, 0));
            maxWorkItemSizes.resize(maxDimensions);
            openCLSafeCall(clGetDeviceInfo(devices[devnum], CL_DEVICE_MAX_WORK_ITEM_SIZES, sizeof(size_t)*maxDimensions, (void *)&maxWorkItemSizes[0], 0));
            openCLSafeCall(clGetDeviceInfo(devices[devnum], CL_DEVICE_MAX_COMPUTE_UNITS, sizeof(cl_uint), (void *)&maxComputeUnits, 0));

            cl_bool unfymem = false;
            openCLSafeCall(clGetDeviceInfo(devices[devnum], CL_DEVICE_HOST_UNIFIED_MEMORY, sizeof(cl_bool), (void *)&unfymem, 0));
            unified_memory = unfymem ? 1 : 0;

            //initialize extra options for compilation. Currently only fp64 is included.
            //Assume 4KB is enough to store all possible extensions.
            const int EXT_LEN = 4096 + 1 ;
            char extends_set[EXT_LEN];
            size_t extends_size;
            openCLSafeCall(clGetDeviceInfo(devices[devnum], CL_DEVICE_EXTENSIONS, EXT_LEN, (void *)extends_set, &extends_size));
            extends_set[EXT_LEN - 1] = 0;
            size_t fp64_khr = String(extends_set).find("cl_khr_fp64");

            if(fp64_khr != String::npos)
            {
                sprintf(extra_options, "-D DOUBLE_SUPPORT");
                double_support = 1;
            }
            else
            {
                memset(extra_options, 0, 512);
                double_support = 0;
            }
        }

        ////////////////////////Common OpenCL specific calls///////////////
        int getDevMemType(DevMemRW& rw_type, DevMemType& mem_type)
        {
            rw_type = gDeviceMemRW;
            mem_type = gDeviceMemType;
            return Context::getContext()->impl->unified_memory;
        }

        int setDevMemType(DevMemRW rw_type, DevMemType mem_type)
        {
            if( (mem_type == DEVICE_MEM_PM &&
                 Context::getContext()->impl->unified_memory == 0) )
                return -1;
            gDeviceMemRW = rw_type;
            gDeviceMemType = mem_type;
            return 0;
        }

        inline int divUp(int total, int grain)
        {
            return (total + grain - 1) / grain;
        }

        int getDevice(std::vector<Info> &oclinfo, int devicetype)
        {
            //TODO: cache oclinfo vector
            oclinfo.clear();

            switch(devicetype)
            {
            case CVCL_DEVICE_TYPE_DEFAULT:
            case CVCL_DEVICE_TYPE_CPU:
            case CVCL_DEVICE_TYPE_GPU:
            case CVCL_DEVICE_TYPE_ACCELERATOR:
            case CVCL_DEVICE_TYPE_ALL:
                break;
            default:
                return 0;
            }

            // Platform info
            cl_uint numPlatforms;
            openCLSafeCall(clGetPlatformIDs(0, 0, &numPlatforms));
            if(numPlatforms < 1) return 0;

            std::vector<cl_platform_id> platforms(numPlatforms);
            openCLSafeCall(clGetPlatformIDs(numPlatforms, &platforms[0], 0));

            int devcienums = 0;

            const static int max_name_length = 256;
            char deviceName[max_name_length];
            char plfmName[max_name_length];
            char clVersion[256];
            for (unsigned i = 0; i < numPlatforms; ++i)
            {
<<<<<<< HEAD

                cl_uint numsdev;
=======
                cl_uint numsdev = 0;
>>>>>>> 886c009d
                cl_int status = clGetDeviceIDs(platforms[i], devicetype, 0, NULL, &numsdev);
                if(status != CL_DEVICE_NOT_FOUND)
                    openCLVerifyCall(status);

                if(numsdev > 0)
                {
                    devcienums += numsdev;
                    std::vector<cl_device_id> devices(numsdev);
                    openCLSafeCall(clGetDeviceIDs(platforms[i], devicetype, numsdev, &devices[0], 0));

                    Info ocltmpinfo;
                    openCLSafeCall(clGetPlatformInfo(platforms[i], CL_PLATFORM_NAME, sizeof(plfmName), plfmName, NULL));
                    ocltmpinfo.PlatformName = String(plfmName);
                    ocltmpinfo.impl->platName = String(plfmName);
                    ocltmpinfo.impl->oclplatform = platforms[i];
                    openCLSafeCall(clGetPlatformInfo(platforms[i], CL_PLATFORM_VERSION, sizeof(clVersion), clVersion, NULL));
                    ocltmpinfo.impl->clVersion = clVersion;
                    for(unsigned j = 0; j < numsdev; ++j)
                    {
                        ocltmpinfo.impl->devices.push_back(devices[j]);
                        openCLSafeCall(clGetDeviceInfo(devices[j], CL_DEVICE_NAME, sizeof(deviceName), deviceName, 0));
                        ocltmpinfo.impl->devName.push_back(deviceName);
                        ocltmpinfo.DeviceName.push_back(deviceName);
                    }
                    oclinfo.push_back(ocltmpinfo);
                }
            }
            if(devcienums > 0)
            {
                setDevice(oclinfo[0]);
            }
            return devcienums;
        }

        void setDevice(Info &oclinfo, int devnum)
        {
            oclinfo.impl->setDevice(0, 0, devnum);
            Context::setContext(oclinfo);
        }

        void setDeviceEx(Info &oclinfo, void *ctx, void *q, int devnum)
        {
            oclinfo.impl->setDevice(ctx, q, devnum);
            Context::setContext(oclinfo);
         }

        void *getoclContext()
        {
            return &(Context::getContext()->impl->oclcontext);
        }

        void *getoclCommandQueue()
        {
            return &(Context::getContext()->impl->clCmdQueue);
        }

        void finish()
        {
            clFinish(Context::getContext()->impl->clCmdQueue);
        }

        //template specializations of queryDeviceInfo
        template<>
        bool queryDeviceInfo<IS_CPU_DEVICE, bool>(cl_kernel)
        {
            Info::Impl* impl = Context::getContext()->impl;
            cl_device_type devicetype;
            openCLSafeCall(clGetDeviceInfo(impl->devices[impl->devnum],
                CL_DEVICE_TYPE, sizeof(cl_device_type),
                &devicetype, NULL));
            return (devicetype == CVCL_DEVICE_TYPE_CPU);
        }

        template<typename _ty>
        static _ty queryWavesize(cl_kernel kernel)
        {
            size_t info = 0;
            Info::Impl* impl = Context::getContext()->impl;
            bool is_cpu = queryDeviceInfo<IS_CPU_DEVICE, bool>();
            if(is_cpu)
            {
                return 1;
            }
            CV_Assert(kernel != NULL);
            openCLSafeCall(clGetKernelWorkGroupInfo(kernel, impl->devices[impl->devnum],
                CL_KERNEL_PREFERRED_WORK_GROUP_SIZE_MULTIPLE, sizeof(size_t), &info, NULL));
            return static_cast<_ty>(info);
        }

        template<>
        size_t queryDeviceInfo<WAVEFRONT_SIZE, size_t>(cl_kernel kernel)
        {
            return queryWavesize<size_t>(kernel);
        }
        template<>
        int queryDeviceInfo<WAVEFRONT_SIZE, int>(cl_kernel kernel)
        {
            return queryWavesize<int>(kernel);
        }

        void openCLReadBuffer(Context *clCxt, cl_mem dst_buffer, void *host_buffer, size_t size)
        {
            cl_int status;
            status = clEnqueueReadBuffer(clCxt->impl->clCmdQueue, dst_buffer, CL_TRUE, 0,
                                         size, host_buffer, 0, NULL, NULL);
            openCLVerifyCall(status);
        }

        cl_mem openCLCreateBuffer(Context *clCxt, size_t flag , size_t size)
        {
            cl_int status;
            cl_mem buffer = clCreateBuffer(clCxt->impl->oclcontext, (cl_mem_flags)flag, size, NULL, &status);
            openCLVerifyCall(status);
            return buffer;
        }

        void openCLMallocPitch(Context *clCxt, void **dev_ptr, size_t *pitch,
                                 size_t widthInBytes, size_t height,
                                 DevMemRW rw_type, DevMemType mem_type, void* hptr)
        {
            cl_int status;
            if(hptr && (mem_type==DEVICE_MEM_UHP || mem_type==DEVICE_MEM_CHP))
                *dev_ptr = clCreateBuffer(clCxt->impl->oclcontext,
                                          gDevMemRWValueMap[rw_type]|gDevMemTypeValueMap[mem_type],
                                          widthInBytes * height, hptr, &status);
            else
                *dev_ptr = clCreateBuffer(clCxt->impl->oclcontext, gDevMemRWValueMap[rw_type]|gDevMemTypeValueMap[mem_type],
                                          widthInBytes * height, 0, &status);
            openCLVerifyCall(status);
            *pitch = widthInBytes;
        }

        void openCLMemcpy2D(Context *clCxt, void *dst, size_t dpitch,
                            const void *src, size_t spitch,
                            size_t width, size_t height, openCLMemcpyKind kind, int channels)
        {
            size_t buffer_origin[3] = {0, 0, 0};
            size_t host_origin[3] = {0, 0, 0};
            size_t region[3] = {width, height, 1};
            if(kind == clMemcpyHostToDevice)
            {
                if(dpitch == width || channels == 3 || height == 1)
                {
                    openCLSafeCall(clEnqueueWriteBuffer(clCxt->impl->clCmdQueue, (cl_mem)dst, CL_TRUE,
                                                        0, width * height, src, 0, NULL, NULL));
                }
                else
                {
                    openCLSafeCall(clEnqueueWriteBufferRect(clCxt->impl->clCmdQueue, (cl_mem)dst, CL_TRUE,
                                                            buffer_origin, host_origin, region, dpitch, 0, spitch, 0, src, 0, 0, 0));
                }
            }
            else if(kind == clMemcpyDeviceToHost)
            {
                if(spitch == width || channels == 3 || height == 1)
                {
                    openCLSafeCall(clEnqueueReadBuffer(clCxt->impl->clCmdQueue, (cl_mem)src, CL_TRUE,
                                                       0, width * height, dst, 0, NULL, NULL));
                }
                else
                {
                    openCLSafeCall(clEnqueueReadBufferRect(clCxt->impl->clCmdQueue, (cl_mem)src, CL_TRUE,
                                                           buffer_origin, host_origin, region, spitch, 0, dpitch, 0, dst, 0, 0, 0));
                }
            }
        }

        void openCLCopyBuffer2D(Context *clCxt, void *dst, size_t dpitch, int dst_offset,
                                const void *src, size_t spitch,
                                size_t width, size_t height, int src_offset)
        {
            size_t src_origin[3] = {src_offset % spitch, src_offset / spitch, 0};
            size_t dst_origin[3] = {dst_offset % dpitch, dst_offset / dpitch, 0};
            size_t region[3] = {width, height, 1};

            openCLSafeCall(clEnqueueCopyBufferRect(clCxt->impl->clCmdQueue, (cl_mem)src, (cl_mem)dst, src_origin, dst_origin,
                                                   region, spitch, 0, dpitch, 0, 0, 0, 0));
        }

        void openCLFree(void *devPtr)
        {
            openCLSafeCall(clReleaseMemObject((cl_mem)devPtr));
        }
        cl_kernel openCLGetKernelFromSource(const Context *clCxt, const char **source, String kernelName)
        {
            return openCLGetKernelFromSource(clCxt, source, kernelName, NULL);
        }

        void setBinaryDiskCache(int mode, String path)
        {
            if(mode == CACHE_NONE)
            {
                update_disk_cache = 0;
                enable_disk_cache = 0;
                return;
            }
            update_disk_cache |= (mode & CACHE_UPDATE) == CACHE_UPDATE;
            enable_disk_cache |=
#ifdef _DEBUG
                (mode & CACHE_DEBUG)   == CACHE_DEBUG;
#else
                (mode & CACHE_RELEASE) == CACHE_RELEASE;
#endif
            if(enable_disk_cache && !path.empty())
            {
                binpath = path;
            }
        }

        void setBinpath(const char *path)
        {
            binpath = path;
        }

        int savetofile(const Context*,  cl_program &program, const char *fileName)
        {
            size_t binarySize;
            openCLSafeCall(clGetProgramInfo(program,
                                    CL_PROGRAM_BINARY_SIZES,
                                    sizeof(size_t),
                                    &binarySize, NULL));
            char* binary = (char*)malloc(binarySize);
            if(binary == NULL)
            {
                CV_Error(Error::StsNoMem, "Failed to allocate host memory.");
            }
            openCLSafeCall(clGetProgramInfo(program,
                                    CL_PROGRAM_BINARIES,
                                    sizeof(char *),
                                    &binary,
                                    NULL));

            FILE *fp = fopen(fileName, "wb+");
            if(fp != NULL)
            {
                fwrite(binary, binarySize, 1, fp);
                free(binary);
                fclose(fp);
            }
            return 1;
        }

        cl_kernel openCLGetKernelFromSource(const Context *clCxt, const char **source, String kernelName,
                                            const char *build_options)
        {
            cl_kernel kernel;
            cl_program program ;
            cl_int status = 0;
            std::stringstream src_sign;
            String srcsign;
            String filename;
            CV_Assert(programCache != NULL);

            if(NULL != build_options)
            {
                src_sign << (int64)(*source) << clCxt->impl->oclcontext << "_" << build_options;
            }
            else
            {
                src_sign << (int64)(*source) << clCxt->impl->oclcontext;
            }
            srcsign = src_sign.str().c_str();

            program = NULL;
            program = programCache->progLookup(srcsign);

            if(!program)
            {
                //config build programs
                char all_build_options[1024];
                memset(all_build_options, 0, 1024);
                char zeromem[512] = {0};
                if(0 != memcmp(clCxt -> impl->extra_options, zeromem, 512))
                    strcat(all_build_options, clCxt -> impl->extra_options);
                strcat(all_build_options, " ");
                if(build_options != NULL)
                    strcat(all_build_options, build_options);
                if(all_build_options != NULL)
                {
                    filename = binpath + kernelName + "_" + clCxt->impl->devName[clCxt->impl->devnum] + all_build_options + ".clb";
                }
                else
                {
                    filename = binpath + kernelName + "_" + clCxt->impl->devName[clCxt->impl->devnum] + ".clb";
                }

                FILE *fp = enable_disk_cache ? fopen(filename.c_str(), "rb") : NULL;
                if(fp == NULL || update_disk_cache)
                {
                    if(fp != NULL)
                        fclose(fp);

                    program = clCreateProgramWithSource(
                                  clCxt->impl->oclcontext, 1, source, NULL, &status);
                    openCLVerifyCall(status);
                    status = clBuildProgram(program, 1, &(clCxt->impl->devices[clCxt->impl->devnum]), all_build_options, NULL, NULL);
                    if(status == CL_SUCCESS && enable_disk_cache)
                        savetofile(clCxt, program, filename.c_str());
                }
                else
                {
                    fseek(fp, 0, SEEK_END);
                    size_t binarySize = ftell(fp);
                    fseek(fp, 0, SEEK_SET);
                    char *binary = new char[binarySize];
                    CV_Assert(1 == fread(binary, binarySize, 1, fp));
                    fclose(fp);
                    cl_int status = 0;
                    program = clCreateProgramWithBinary(clCxt->impl->oclcontext,
                                                        1,
                                                        &(clCxt->impl->devices[clCxt->impl->devnum]),
                                                        (const size_t *)&binarySize,
                                                        (const unsigned char **)&binary,
                                                        NULL,
                                                        &status);
                    openCLVerifyCall(status);
                    status = clBuildProgram(program, 1, &(clCxt->impl->devices[clCxt->impl->devnum]), all_build_options, NULL, NULL);
                    delete[] binary;
                }

                if(status != CL_SUCCESS)
                {
                    if(status == CL_BUILD_PROGRAM_FAILURE)
                    {
                        cl_int logStatus;
                        char *buildLog = NULL;
                        size_t buildLogSize = 0;
                        logStatus = clGetProgramBuildInfo(program,
                                                          clCxt->impl->devices[clCxt->impl->devnum], CL_PROGRAM_BUILD_LOG, buildLogSize,
                                                          buildLog, &buildLogSize);
                        if(logStatus != CL_SUCCESS)
                            std::cout << "Failed to build the program and get the build info." << std::endl;
                        buildLog = new char[buildLogSize];
                        CV_DbgAssert(!!buildLog);
                        memset(buildLog, 0, buildLogSize);
                        openCLSafeCall(clGetProgramBuildInfo(program, clCxt->impl->devices[clCxt->impl->devnum],
                                                             CL_PROGRAM_BUILD_LOG, buildLogSize, buildLog, NULL));
                        std::cout << "\n\t\t\tBUILD LOG\n";
                        std::cout << buildLog << std::endl;
                        delete [] buildLog;
                    }
                    openCLVerifyCall(status);
                }
                //Cache the binary for future use if build_options is null
                if( (programCache->cacheSize += 1) < programCache->MAX_PROG_CACHE_SIZE)
                    programCache->addProgram(srcsign, program);
                else
                    std::cout << "Warning: code cache has been full.\n";
            }
            kernel = clCreateKernel(program, kernelName.c_str(), &status);
            openCLVerifyCall(status);
            return kernel;
        }

        void openCLVerifyKernel(const Context *clCxt, cl_kernel kernel, size_t *localThreads)
        {
            size_t kernelWorkGroupSize;
            openCLSafeCall(clGetKernelWorkGroupInfo(kernel, clCxt->impl->devices[clCxt->impl->devnum],
                                                    CL_KERNEL_WORK_GROUP_SIZE, sizeof(size_t), &kernelWorkGroupSize, 0));
            CV_Assert( localThreads[0] <= clCxt->impl->maxWorkItemSizes[0] );
            CV_Assert( localThreads[1] <= clCxt->impl->maxWorkItemSizes[1] );
            CV_Assert( localThreads[2] <= clCxt->impl->maxWorkItemSizes[2] );
            CV_Assert( localThreads[0] * localThreads[1] * localThreads[2] <= kernelWorkGroupSize );
            CV_Assert( localThreads[0] * localThreads[1] * localThreads[2] <= clCxt->impl->maxWorkGroupSize );
        }

#ifdef PRINT_KERNEL_RUN_TIME
        static double total_execute_time = 0;
        static double total_kernel_time = 0;
#endif
        void openCLExecuteKernel_(Context *clCxt , const char **source, String kernelName, size_t globalThreads[3],
                                  size_t localThreads[3],  std::vector< std::pair<size_t, const void *> > &args, int channels,
                                  int depth, const char *build_options)
        {
            //construct kernel name
            //The rule is functionName_Cn_Dn, C represent Channels, D Represent DataType Depth, n represent an integer number
            //for exmaple split_C2_D2, represent the split kernel with channels =2 and dataType Depth = 2(Data type is char)
            std::stringstream idxStr;
            if(channels != -1)
                idxStr << "_C" << channels;
            if(depth != -1)
                idxStr << "_D" << depth;
            kernelName = kernelName + idxStr.str().c_str();

            cl_kernel kernel;
            kernel = openCLGetKernelFromSource(clCxt, source, kernelName, build_options);

            if ( localThreads != NULL)
            {
                globalThreads[0] = divUp(globalThreads[0], localThreads[0]) * localThreads[0];
                globalThreads[1] = divUp(globalThreads[1], localThreads[1]) * localThreads[1];
                globalThreads[2] = divUp(globalThreads[2], localThreads[2]) * localThreads[2];

                //size_t blockSize = localThreads[0] * localThreads[1] * localThreads[2];
                cv::ocl::openCLVerifyKernel(clCxt, kernel, localThreads);
            }
            for(size_t i = 0; i < args.size(); i ++)
                openCLSafeCall(clSetKernelArg(kernel, i, args[i].first, args[i].second));

#ifndef PRINT_KERNEL_RUN_TIME
            openCLSafeCall(clEnqueueNDRangeKernel(clCxt->impl->clCmdQueue, kernel, 3, NULL, globalThreads,
                                                  localThreads, 0, NULL, NULL));
#else
            cl_event event = NULL;
            openCLSafeCall(clEnqueueNDRangeKernel(clCxt->impl->clCmdQueue, kernel, 3, NULL, globalThreads,
                                                  localThreads, 0, NULL, &event));

            cl_ulong start_time, end_time, queue_time;
            double execute_time = 0;
            double total_time   = 0;

            openCLSafeCall(clWaitForEvents(1, &event));
            openCLSafeCall(clGetEventProfilingInfo(event, CL_PROFILING_COMMAND_START,
                                                   sizeof(cl_ulong), &start_time, 0));

            openCLSafeCall(clGetEventProfilingInfo(event, CL_PROFILING_COMMAND_END,
                                                   sizeof(cl_ulong), &end_time, 0));

            openCLSafeCall(clGetEventProfilingInfo(event, CL_PROFILING_COMMAND_QUEUED,
                                                   sizeof(cl_ulong), &queue_time, 0));

            execute_time = (double)(end_time - start_time) / (1000 * 1000);
            total_time = (double)(end_time - queue_time) / (1000 * 1000);

            //	std::cout << setiosflags(ios::left) << setw(15) << execute_time;
            //	std::cout << setiosflags(ios::left) << setw(15) << total_time - execute_time;
            //	std::cout << setiosflags(ios::left) << setw(15) << total_time << std::endl;

            total_execute_time += execute_time;
            total_kernel_time += total_time;
            clReleaseEvent(event);
#endif

            clFlush(clCxt->impl->clCmdQueue);
            openCLSafeCall(clReleaseKernel(kernel));
        }

        void openCLExecuteKernel(Context *clCxt , const char **source, String kernelName,
                                 size_t globalThreads[3], size_t localThreads[3],
                                 std::vector< std::pair<size_t, const void *> > &args, int channels, int depth)
        {
            openCLExecuteKernel(clCxt, source, kernelName, globalThreads, localThreads, args,
                                channels, depth, NULL);
        }
        void openCLExecuteKernel(Context *clCxt , const char **source, String kernelName,
                                 size_t globalThreads[3], size_t localThreads[3],
                                 std::vector< std::pair<size_t, const void *> > &args, int channels, int depth, const char *build_options)

        {
#ifndef PRINT_KERNEL_RUN_TIME
            openCLExecuteKernel_(clCxt, source, kernelName, globalThreads, localThreads, args, channels, depth,
                                 build_options);
#else
            String data_type[] = { "uchar", "char", "ushort", "short", "int", "float", "double"};
            std::cout << std::endl;
            std::cout << "Function Name: " << kernelName;
            if(depth >= 0)
                std::cout << " |data type: " << data_type[depth];
            std::cout << " |channels: " << channels;
            std::cout << " |Time Unit: " << "ms" << std::endl;

            total_execute_time = 0;
            total_kernel_time = 0;
            std::cout << "-------------------------------------" << std::endl;

            std::cout << setiosflags(ios::left) << setw(15) << "excute time";
            std::cout << setiosflags(ios::left) << setw(15) << "lauch time";
            std::cout << setiosflags(ios::left) << setw(15) << "kernel time" << std::endl;
            int i = 0;
            for(i = 0; i < RUN_TIMES; i++)
                openCLExecuteKernel_(clCxt, source, kernelName, globalThreads, localThreads, args, channels, depth,
                                     build_options);

            std::cout << "average kernel excute time: " << total_execute_time / RUN_TIMES << std::endl; // "ms" << std::endl;
            std::cout << "average kernel total time:  " << total_kernel_time / RUN_TIMES << std::endl; // "ms" << std::endl;
#endif
        }

       double openCLExecuteKernelInterop(Context *clCxt , const char **source, String kernelName,
                                 size_t globalThreads[3], size_t localThreads[3],
                                 std::vector< std::pair<size_t, const void *> > &args, int channels, int depth, const char *build_options,
                                 bool finish, bool measureKernelTime, bool cleanUp)

        {
            //construct kernel name
            //The rule is functionName_Cn_Dn, C represent Channels, D Represent DataType Depth, n represent an integer number
            //for exmaple split_C2_D2, represent the split kernel with channels =2 and dataType Depth = 2(Data type is char)
            std::stringstream idxStr;
            if(channels != -1)
                idxStr << "_C" << channels;
            if(depth != -1)
                idxStr << "_D" << depth;
            kernelName = kernelName + idxStr.str().c_str();

            cl_kernel kernel;
            kernel = openCLGetKernelFromSource(clCxt, source, kernelName, build_options);

            double kernelTime = 0.0;

            if( globalThreads != NULL)
            {
                if ( localThreads != NULL)
                {
                    globalThreads[0] = divUp(globalThreads[0], localThreads[0]) * localThreads[0];
                    globalThreads[1] = divUp(globalThreads[1], localThreads[1]) * localThreads[1];
                    globalThreads[2] = divUp(globalThreads[2], localThreads[2]) * localThreads[2];

                    //size_t blockSize = localThreads[0] * localThreads[1] * localThreads[2];
                    cv::ocl::openCLVerifyKernel(clCxt, kernel, localThreads);
                }
                for(size_t i = 0; i < args.size(); i ++)
                    openCLSafeCall(clSetKernelArg(kernel, i, args[i].first, args[i].second));

                if(measureKernelTime == false)
                {
                    openCLSafeCall(clEnqueueNDRangeKernel(clCxt->impl->clCmdQueue, kernel, 3, NULL, globalThreads,
                                    localThreads, 0, NULL, NULL));
                }
                else
                {
                    cl_event event = NULL;
                    openCLSafeCall(clEnqueueNDRangeKernel(clCxt->impl->clCmdQueue, kernel, 3, NULL, globalThreads,
                                    localThreads, 0, NULL, &event));

                    cl_ulong end_time, queue_time;

                    openCLSafeCall(clWaitForEvents(1, &event));

                    openCLSafeCall(clGetEventProfilingInfo(event, CL_PROFILING_COMMAND_END,
                                    sizeof(cl_ulong), &end_time, 0));

                    openCLSafeCall(clGetEventProfilingInfo(event, CL_PROFILING_COMMAND_QUEUED,
                                    sizeof(cl_ulong), &queue_time, 0));

                    kernelTime = (double)(end_time - queue_time) / (1000 * 1000);

                    clReleaseEvent(event);
                }
            }

            if(finish)
            {
                clFinish(clCxt->impl->clCmdQueue);
            }

            if(cleanUp)
            {
                openCLSafeCall(clReleaseKernel(kernel));
            }

            return kernelTime;
        }

        // Converts the contents of a file into a string
        static int convertToString(const char *filename, String& s)
        {
            size_t size;
            char*  str;

            std::fstream f(filename, (std::fstream::in | std::fstream::binary));
            if(f.is_open())
            {
                size_t fileSize;
                f.seekg(0, std::fstream::end);
                size = fileSize = (size_t)f.tellg();
                f.seekg(0, std::fstream::beg);

                str = new char[size+1];
                if(!str)
                {
                    f.close();
                    return -1;
                }

                f.read(str, fileSize);
                f.close();
                str[size] = '\0';

                s = str;
                delete[] str;
                return 0;
            }
            printf("Error: Failed to open file %s\n", filename);
            return -1;
        }

        double openCLExecuteKernelInterop(Context *clCxt , const char **fileName, const int numFiles, String kernelName,
                                 size_t globalThreads[3], size_t localThreads[3],
                                 std::vector< std::pair<size_t, const void *> > &args, int channels, int depth, const char *build_options,
                                 bool finish, bool measureKernelTime, bool cleanUp)

        {
            std::vector<String> fsource;
            for (int i = 0 ; i < numFiles ; i++)
            {
                String str;
                if (convertToString(fileName[i], str) >= 0)
                    fsource.push_back(str);
            }
            const char **source = new const char *[numFiles];
            for (int i = 0 ; i < numFiles ; i++)
                source[i] = fsource[i].c_str();
            double kernelTime = openCLExecuteKernelInterop(clCxt ,source, kernelName, globalThreads, localThreads,
                                 args, channels, depth, build_options, finish, measureKernelTime, cleanUp);
            fsource.clear();
            delete []source;
            return kernelTime;
        }

       cl_mem load_constant(cl_context context, cl_command_queue command_queue, const void *value,
                             const size_t size)
        {
            int status;
            cl_mem con_struct;

            con_struct = clCreateBuffer(context, CL_MEM_READ_ONLY, size, NULL, &status);
            openCLSafeCall(status);

            openCLSafeCall(clEnqueueWriteBuffer(command_queue, con_struct, 1, 0, size,
                                                value, 0, 0, 0));

            return con_struct;

        }

        /////////////////////////////OpenCL initialization/////////////////
        std::auto_ptr<Context> Context::clCxt;
        int Context::val = 0;
        static Mutex cs;
        static volatile int context_tear_down = 0;

        bool initialized()
        {
            return *((volatile int*)&Context::val) != 0 &&
                Context::clCxt->impl->clCmdQueue != NULL&&
                Context::clCxt->impl->oclcontext != NULL;
        }

        Context* Context::getContext()
        {
            if(*((volatile int*)&val) != 1)
            {
                AutoLock al(cs);
                if(*((volatile int*)&val) != 1)
                {
                    if (context_tear_down)
                        return clCxt.get();
                    if( 0 == clCxt.get())
                    clCxt.reset(new Context);
                    std::vector<Info> oclinfo;
                    CV_Assert(getDevice(oclinfo, CVCL_DEVICE_TYPE_ALL) > 0);

                    *((volatile int*)&val) = 1;
                }
            }
                return clCxt.get();
            }

        void Context::setContext(Info &oclinfo)
        {
            AutoLock guard(cs);
            if(*((volatile int*)&val) != 1)
            {
                if( 0 == clCxt.get())
                    clCxt.reset(new Context);

                clCxt.get()->impl = oclinfo.impl->copy();

                *((volatile int*)&val) = 1;
            }
            else
            {
                clCxt.get()->impl->release();
                clCxt.get()->impl = oclinfo.impl->copy();
            }
        }

        Context::Context()
        {
            impl = 0;
            programCache = ProgramCache::getProgramCache();
        }

        Context::~Context()
        {
            release();
        }

        void Context::release()
        {
            if (impl)
                impl->release();
            programCache->releaseProgram();
        }

        bool Context::supportsFeature(int ftype)
        {
            switch(ftype)
            {
            case CL_DOUBLE:
                return impl->double_support == 1;
            case CL_UNIFIED_MEM:
                return impl->unified_memory == 1;
            case CL_VER_1_2:
                return impl->clVersion.find("OpenCL 1.2") != String::npos;
            default:
                return false;
            }
        }

        size_t Context::computeUnits()
        {
            return impl->maxComputeUnits;
        }

        size_t Context::maxWorkGroupSize()
        {
            return impl->maxWorkGroupSize;
        }

        void* Context::oclContext()
        {
            return impl->oclcontext;
        }

        void* Context::oclCommandQueue()
        {
            return impl->clCmdQueue;
        }

        Info::Info()
        {
            impl = new Impl;
        }

        void Info::release()
        {
            fft_teardown();
            impl->release();
            impl = new Impl;
            DeviceName.clear();
            PlatformName.clear();
        }

        Info::~Info()
        {
            fft_teardown();
            impl->release();
        }

        Info &Info::operator = (const Info &m)
        {
            impl->release();
            impl = m.impl->copy();
            DeviceName = m.DeviceName;
            PlatformName = m.PlatformName;
            return *this;
        }

        Info::Info(const Info &m)
        {
            impl = m.impl->copy();
            DeviceName = m.DeviceName;
            PlatformName = m.PlatformName;
        }
    }//namespace ocl

}//namespace cv<|MERGE_RESOLUTION|>--- conflicted
+++ resolved
@@ -319,12 +319,7 @@
             char clVersion[256];
             for (unsigned i = 0; i < numPlatforms; ++i)
             {
-<<<<<<< HEAD
-
-                cl_uint numsdev;
-=======
                 cl_uint numsdev = 0;
->>>>>>> 886c009d
                 cl_int status = clGetDeviceIDs(platforms[i], devicetype, 0, NULL, &numsdev);
                 if(status != CL_DEVICE_NOT_FOUND)
                     openCLVerifyCall(status);
