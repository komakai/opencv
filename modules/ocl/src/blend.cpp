--- conflicted
+++ resolved
@@ -72,13 +72,8 @@
     size_t globalSize[] = {cols * channels / 4, rows, 1};
     size_t localSize[] = {256, 1, 1};
 
-<<<<<<< HEAD
     std::vector< std::pair<size_t, const void *> > args;
-
-=======
-    vector< pair<size_t, const void *> > args;
     result.create(img1.size(), CV_MAKE_TYPE(depth,img1.channels()));
->>>>>>> facab407
     if(globalSize[0] != 0)
     {
         args.push_back( std::make_pair( sizeof(cl_mem), (void *)&result.data ));
