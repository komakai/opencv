--- conflicted
+++ resolved
@@ -56,7 +56,7 @@
 // Use pre-computed gaussian and interp_weight lookup tables
 __kernel void compute_hists_lut_kernel(
     const int cblock_stride_x, const int cblock_stride_y,
-    const int cnbins, const int cblock_hist_size, const int img_block_width, 
+    const int cnbins, const int cblock_hist_size, const int img_block_width,
     const int blocks_in_group, const int blocks_total,
     const int grad_quadstep, const int qangle_step,
     __global const float* grad, __global const uchar* qangle,
@@ -76,20 +76,20 @@
     const int cell_y = lidY;
     const int cell_thread_x = lidX - cell_x * 12;
 
-    __local float* hists = smem + lp * cnbins * (CELLS_PER_BLOCK_X * 
+    __local float* hists = smem + lp * cnbins * (CELLS_PER_BLOCK_X *
         CELLS_PER_BLOCK_Y * 12 + CELLS_PER_BLOCK_X * CELLS_PER_BLOCK_Y);
-    __local float* final_hist = hists + cnbins * 
+    __local float* final_hist = hists + cnbins *
         (CELLS_PER_BLOCK_X * CELLS_PER_BLOCK_Y * 12);
 
     const int offset_x = gidX * cblock_stride_x + (cell_x << 2) + cell_thread_x;
     const int offset_y = gidY * cblock_stride_y + (cell_y << 2);
 
-    __global const float* grad_ptr = (gid < blocks_total) ? 
+    __global const float* grad_ptr = (gid < blocks_total) ?
         grad + offset_y * grad_quadstep + (offset_x << 1) : grad;
     __global const uchar* qangle_ptr = (gid < blocks_total) ?
         qangle + offset_y * qangle_step + (offset_x << 1) : qangle;
 
-    __local float* hist = hists + 12 * (cell_y * CELLS_PER_BLOCK_Y + cell_x) + 
+    __local float* hist = hists + 12 * (cell_y * CELLS_PER_BLOCK_Y + cell_x) +
         cell_thread_x;
     for (int bin_id = 0; bin_id < cnbins; ++bin_id)
         hist[bin_id * 48] = 0.f;
@@ -130,107 +130,13 @@
         barrier(CLK_LOCAL_MEM_FENCE);
 #endif
         if (cell_thread_x == 0)
-            final_hist[(cell_x * 2 + cell_y) * cnbins + bin_id] = 
-                hist_[0] + hist_[1] + hist_[2];
-    }
-#ifdef CPU
-    barrier(CLK_LOCAL_MEM_FENCE);
-#endif
-
-    int tid = (cell_y * CELLS_PER_BLOCK_Y + cell_x) * 12 + cell_thread_x;
-    if ((tid < cblock_hist_size) && (gid < blocks_total))
-    {
-        __global float* block_hist = block_hists + 
-            (gidY * img_block_width + gidX) * cblock_hist_size;
-        block_hist[tid] = final_hist[tid];
-    }
-}
-
-<<<<<<< HEAD
-//----------------------------------------------------------------------------
-// Histogram computation
-// 12 threads for a cell, 12x4 threads per block
-__kernel void compute_hists_kernel(
-    const int cblock_stride_x, const int cblock_stride_y,
-    const int cnbins, const int cblock_hist_size, const int img_block_width,
-    const int blocks_in_group, const int blocks_total,
-    const int grad_quadstep, const int qangle_step,
-    __global const float* grad, __global const uchar* qangle,
-    const float scale, __global float* block_hists, __local float* smem)
-{
-    const int lx = get_local_id(0);
-    const int lp = lx / 24; /* local group id */
-    const int gid = get_group_id(0) * blocks_in_group + lp;/* global group id */
-    const int gidY = gid / img_block_width;
-    const int gidX = gid - gidY * img_block_width;
-
-    const int lidX = lx - lp * 24;
-    const int lidY = get_local_id(1);
-
-    const int cell_x = lidX / 12;
-    const int cell_y = lidY;
-    const int cell_thread_x = lidX - cell_x * 12;
-
-    __local float* hists = smem + lp * cnbins * (CELLS_PER_BLOCK_X *
-        CELLS_PER_BLOCK_Y * 12 + CELLS_PER_BLOCK_X * CELLS_PER_BLOCK_Y);
-    __local float* final_hist = hists + cnbins *
-        (CELLS_PER_BLOCK_X * CELLS_PER_BLOCK_Y * 12);
-
-    const int offset_x = gidX * cblock_stride_x + (cell_x << 2) + cell_thread_x;
-    const int offset_y = gidY * cblock_stride_y + (cell_y << 2);
-
-    __global const float* grad_ptr = (gid < blocks_total) ?
-        grad + offset_y * grad_quadstep + (offset_x << 1) : grad;
-    __global const uchar* qangle_ptr = (gid < blocks_total) ?
-        qangle + offset_y * qangle_step + (offset_x << 1) : qangle;
-
-    __local float* hist = hists + 12 * (cell_y * CELLS_PER_BLOCK_Y + cell_x) +
-        cell_thread_x;
-    for (int bin_id = 0; bin_id < cnbins; ++bin_id)
-        hist[bin_id * 48] = 0.f;
-
-    const int dist_x = -4 + cell_thread_x - 4 * cell_x;
-    const int dist_center_x = dist_x - 4 * (1 - 2 * cell_x);
-
-    const int dist_y_begin = -4 - 4 * lidY;
-    for (int dist_y = dist_y_begin; dist_y < dist_y_begin + 12; ++dist_y)
-    {
-        float2 vote = (float2) (grad_ptr[0], grad_ptr[1]);
-        uchar2 bin = (uchar2) (qangle_ptr[0], qangle_ptr[1]);
-
-        grad_ptr += grad_quadstep;
-        qangle_ptr += qangle_step;
-
-        int dist_center_y = dist_y - 4 * (1 - 2 * cell_y);
-
-        float gaussian = exp(-(dist_center_y * dist_center_y + dist_center_x *
-            dist_center_x) * scale);
-        float interp_weight = (8.f - fabs(dist_y + 0.5f)) *
-            (8.f - fabs(dist_x + 0.5f)) / 64.f;
-
-        hist[bin.x * 48] += gaussian * interp_weight * vote.x;
-        hist[bin.y * 48] += gaussian * interp_weight * vote.y;
-    }
-    barrier(CLK_LOCAL_MEM_FENCE);
-
-    volatile __local float* hist_ = hist;
-    for (int bin_id = 0; bin_id < cnbins; ++bin_id, hist_ += 48)
-    {
-        if (cell_thread_x < 6)
-            hist_[0] += hist_[6];
-        barrier(CLK_LOCAL_MEM_FENCE);
-        if (cell_thread_x < 3)
-            hist_[0] += hist_[3];
-#ifdef CPU
-        barrier(CLK_LOCAL_MEM_FENCE);
-#endif
-        if (cell_thread_x == 0)
             final_hist[(cell_x * 2 + cell_y) * cnbins + bin_id] =
                 hist_[0] + hist_[1] + hist_[2];
     }
 #ifdef CPU
     barrier(CLK_LOCAL_MEM_FENCE);
 #endif
+
     int tid = (cell_y * CELLS_PER_BLOCK_Y + cell_x) * 12 + cell_thread_x;
     if ((tid < cblock_hist_size) && (gid < blocks_total))
     {
@@ -240,12 +146,10 @@
     }
 }
 
-=======
->>>>>>> b2d1d87e
 //-------------------------------------------------------------
 //  Normalization of histograms via L2Hys_norm
 //  optimized for the case of 9 bins
-__kernel void normalize_hists_36_kernel(__global float* block_hists, 
+__kernel void normalize_hists_36_kernel(__global float* block_hists,
                                         const float threshold, __local float *squares)
 {
     const int tid = get_local_id(0);
@@ -301,24 +205,24 @@
     unsigned int tid = get_local_id(0);
     float sum = smem[tid];
 
-    if (size >= 512) { if (tid < 256) smem[tid] = sum = sum + smem[tid + 256]; 
-        barrier(CLK_LOCAL_MEM_FENCE); }
-    if (size >= 256) { if (tid < 128) smem[tid] = sum = sum + smem[tid + 128]; 
-        barrier(CLK_LOCAL_MEM_FENCE); }
-    if (size >= 128) { if (tid < 64) smem[tid] = sum = sum + smem[tid + 64]; 
+    if (size >= 512) { if (tid < 256) smem[tid] = sum = sum + smem[tid + 256];
+        barrier(CLK_LOCAL_MEM_FENCE); }
+    if (size >= 256) { if (tid < 128) smem[tid] = sum = sum + smem[tid + 128];
+        barrier(CLK_LOCAL_MEM_FENCE); }
+    if (size >= 128) { if (tid < 64) smem[tid] = sum = sum + smem[tid + 64];
         barrier(CLK_LOCAL_MEM_FENCE); }
 #ifdef CPU
-    if (size >= 64) { if (tid < 32) smem[tid] = sum = sum + smem[tid + 32]; 
-        barrier(CLK_LOCAL_MEM_FENCE); }
-    if (size >= 32) { if (tid < 16) smem[tid] = sum = sum + smem[tid + 16]; 
-        barrier(CLK_LOCAL_MEM_FENCE); }	
-    if (size >= 16) { if (tid < 8) smem[tid] = sum = sum + smem[tid + 8]; 
-        barrier(CLK_LOCAL_MEM_FENCE); }
-    if (size >= 8) { if (tid < 4) smem[tid] = sum = sum + smem[tid + 4]; 
-        barrier(CLK_LOCAL_MEM_FENCE); }
-    if (size >= 4) { if (tid < 2) smem[tid] = sum = sum + smem[tid + 2]; 
-        barrier(CLK_LOCAL_MEM_FENCE); }		
-    if (size >= 2) { if (tid < 1) smem[tid] = sum = sum + smem[tid + 1]; 
+    if (size >= 64) { if (tid < 32) smem[tid] = sum = sum + smem[tid + 32];
+        barrier(CLK_LOCAL_MEM_FENCE); }
+    if (size >= 32) { if (tid < 16) smem[tid] = sum = sum + smem[tid + 16];
+        barrier(CLK_LOCAL_MEM_FENCE); }
+    if (size >= 16) { if (tid < 8) smem[tid] = sum = sum + smem[tid + 8];
+        barrier(CLK_LOCAL_MEM_FENCE); }
+    if (size >= 8) { if (tid < 4) smem[tid] = sum = sum + smem[tid + 4];
+        barrier(CLK_LOCAL_MEM_FENCE); }
+    if (size >= 4) { if (tid < 2) smem[tid] = sum = sum + smem[tid + 2];
+        barrier(CLK_LOCAL_MEM_FENCE); }
+    if (size >= 2) { if (tid < 1) smem[tid] = sum = sum + smem[tid + 1];
         barrier(CLK_LOCAL_MEM_FENCE); }
 #else
     if (tid < 32)
@@ -347,7 +251,7 @@
     const int gidX = get_group_id(0);
     const int gidY = get_group_id(1);
 
-    __global float* hist = block_hists + (gidY * img_block_width + gidX) * 
+    __global float* hist = block_hists + (gidY * img_block_width + gidX) *
         block_hist_size + tid;
 
     float elem = 0.f;
@@ -388,14 +292,14 @@
     const int gidX = get_group_id(0);
     const int gidY = get_group_id(1);
 
-    __global const float* hist = block_hists + (gidY * win_block_stride_y * 
+    __global const float* hist = block_hists + (gidY * win_block_stride_y *
         img_block_width + gidX * win_block_stride_x) * cblock_hist_size;
 
     float product = 0.f;
 
     for (int i = 0; i < cdescr_height; i++)
     {
-        product += coefs[i * cdescr_width + tid] * 
+        product += coefs[i * cdescr_width + tid] *
             hist[i * img_block_width * cblock_hist_size + tid];
     }
 
@@ -461,14 +365,14 @@
     const int gidX = get_group_id(0);
     const int gidY = get_group_id(1);
 
-    __global const float* hist = block_hists + (gidY * win_block_stride_y * 
+    __global const float* hist = block_hists + (gidY * win_block_stride_y *
         img_block_width + gidX * win_block_stride_x) * cblock_hist_size;
 
     float product = 0.f;
     if (tid < cdescr_width)
     {
         for (int i = 0; i < cdescr_height; i++)
-            product += coefs[i * cdescr_width + tid] * 
+            product += coefs[i * cdescr_width + tid] *
                 hist[i * img_block_width * cblock_hist_size + tid];
     }
 
@@ -498,7 +402,7 @@
 	barrier(CLK_LOCAL_MEM_FENCE);
 #else
     if (tid < 32)
-    {      
+    {
         smem[tid] = product = product + smem[tid + 32];
 #if WAVE_SIZE < 32
     } barrier(CLK_LOCAL_MEM_FENCE);
@@ -530,7 +434,7 @@
     const int gidX = get_group_id(0);
     const int gidY = get_group_id(1);
 
-    __global const float* hist = block_hists + (gidY * win_block_stride_y * 
+    __global const float* hist = block_hists + (gidY * win_block_stride_y *
         img_block_width + gidX * win_block_stride_x) * cblock_hist_size;
 
     float product = 0.f;
@@ -538,7 +442,7 @@
     {
         int offset_y = i / cdescr_width;
         int offset_x = i - offset_y * cdescr_width;
-        product += coefs[i] * 
+        product += coefs[i] *
             hist[offset_y * img_block_width * cblock_hist_size + offset_x];
     }
 
@@ -568,7 +472,7 @@
 	barrier(CLK_LOCAL_MEM_FENCE);
 #else
     if (tid < 32)
-    {       
+    {
         smem[tid] = product = product + smem[tid + 32];
 #if WAVE_SIZE < 32
     } barrier(CLK_LOCAL_MEM_FENCE);
@@ -590,8 +494,8 @@
 // Extract descriptors
 
 __kernel void extract_descrs_by_rows_kernel(
-    const int cblock_hist_size, const int descriptors_quadstep, 
-    const int cdescr_size, const int cdescr_width, const int img_block_width, 
+    const int cblock_hist_size, const int descriptors_quadstep,
+    const int cdescr_size, const int cdescr_width, const int img_block_width,
     const int win_block_stride_x, const int win_block_stride_y,
     __global const float* block_hists, __global float* descriptors)
 {
@@ -600,11 +504,11 @@
     int gidY = get_group_id(1);
 
     // Get left top corner of the window in src
-    __global const float* hist = block_hists + (gidY * win_block_stride_y * 
+    __global const float* hist = block_hists + (gidY * win_block_stride_y *
         img_block_width + gidX * win_block_stride_x) * cblock_hist_size;
 
     // Get left top corner of the window in dst
-    __global float* descriptor = descriptors + 
+    __global float* descriptor = descriptors +
         (gidY * get_num_groups(0) + gidX) * descriptors_quadstep;
 
     // Copy elements from src to dst
@@ -618,8 +522,8 @@
 
 __kernel void extract_descrs_by_cols_kernel(
     const int cblock_hist_size, const int descriptors_quadstep, const int cdescr_size,
-    const int cnblocks_win_x, const int cnblocks_win_y, const int img_block_width, 
-    const int win_block_stride_x, const int win_block_stride_y, 
+    const int cnblocks_win_x, const int cnblocks_win_y, const int img_block_width,
+    const int win_block_stride_x, const int win_block_stride_y,
     __global const float* block_hists, __global float* descriptors)
 {
     int tid = get_local_id(0);
@@ -627,11 +531,11 @@
     int gidY = get_group_id(1);
 
     // Get left top corner of the window in src
-    __global const float* hist = block_hists +  (gidY * win_block_stride_y * 
+    __global const float* hist = block_hists +  (gidY * win_block_stride_y *
         img_block_width + gidX * win_block_stride_x) * cblock_hist_size;
 
     // Get left top corner of the window in dst
-    __global float* descriptor = descriptors + 
+    __global float* descriptor = descriptors +
         (gidY * get_num_groups(0) + gidX) * descriptors_quadstep;
 
     // Copy elements from src to dst
@@ -643,7 +547,7 @@
         int y = block_idx / cnblocks_win_x;
         int x = block_idx - y * cnblocks_win_x;
 
-        descriptor[(x * cnblocks_win_y + y) * cblock_hist_size + idx_in_block] = 
+        descriptor[(x * cnblocks_win_y + y) * cblock_hist_size + idx_in_block] =
             hist[(y * img_block_width  + x) * cblock_hist_size + idx_in_block];
     }
 }
@@ -652,7 +556,7 @@
 // Gradients computation
 
 __kernel void compute_gradients_8UC4_kernel(
-    const int height, const int width, 
+    const int height, const int width,
     const int img_step, const int grad_quadstep, const int qangle_step,
     const __global uchar4 * img, __global float * grad, __global uchar * qangle,
     const float angle_scale, const char correct_gamma, const int cnbins)
@@ -696,9 +600,9 @@
     barrier(CLK_LOCAL_MEM_FENCE);
     if (x < width)
     {
-        float3 a = (float3) (sh_row[tid], sh_row[tid + (NTHREADS + 2)], 
+        float3 a = (float3) (sh_row[tid], sh_row[tid + (NTHREADS + 2)],
             sh_row[tid + 2 * (NTHREADS + 2)]);
-        float3 b = (float3) (sh_row[tid + 2], sh_row[tid + 2 + (NTHREADS + 2)], 
+        float3 b = (float3) (sh_row[tid + 2], sh_row[tid + 2 + (NTHREADS + 2)],
             sh_row[tid + 2 + 2 * (NTHREADS + 2)]);
 
         float3 dx;
@@ -755,7 +659,7 @@
 }
 
 __kernel void compute_gradients_8UC1_kernel(
-    const int height, const int width, 
+    const int height, const int width,
     const int img_step, const int grad_quadstep, const int qangle_step,
     __global const uchar * img, __global float * grad, __global uchar * qangle,
     const float angle_scale, const char correct_gamma, const int cnbins)
