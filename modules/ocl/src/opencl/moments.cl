--- conflicted
+++ resolved
@@ -192,25 +192,6 @@
     int x = wgidx*TILE_SIZE;  // vector length of uchar
     int kcn = (cn==2)?2:4;
     int rstep = min(src_step, TILE_SIZE);
-<<<<<<< HEAD
-    tileSize_height = min(TILE_SIZE, src_rows - y);
-    tileSize_width = min(TILE_SIZE, src_cols - x);
-
-    if( tileSize_width < TILE_SIZE )
-        for(int i = tileSize_width; i < rstep; i++ )
-            *((__global uchar*)src_data+(y+lidy)*src_step+x+i) = 0;
-    if( coi > 0 )   //channel of interest
-        for(int i = 0; i < tileSize_width; i += VLEN_C)
-        {
-            for(int j=0; j<VLEN_C; j++)
-                tmp_coi[j] = *((__global uchar*)src_data+(y+lidy)*src_step+(x+i+j)*kcn+coi-1);
-            tmp[i/VLEN_C] = (uchar16)(tmp_coi[0],tmp_coi[1],tmp_coi[2],tmp_coi[3],tmp_coi[4],tmp_coi[5],tmp_coi[6],tmp_coi[7],
-                                      tmp_coi[8],tmp_coi[9],tmp_coi[10],tmp_coi[11],tmp_coi[12],tmp_coi[13],tmp_coi[14],tmp_coi[15]);
-        }
-    else
-        for(int i=0; i < tileSize_width; i+=VLEN_C)
-            tmp[i/VLEN_C] = *(src_data+(y+lidy)*src_step/VLEN_C+(x+i)/VLEN_C);
-=======
     int tileSize_height = min(TILE_SIZE, src_rows - y);
     int tileSize_width = min(TILE_SIZE, src_cols - x);
 
@@ -233,7 +214,6 @@
                 tmp[i/VLEN_C] = *(src_data+(y+lidy)*src_step/VLEN_C+(x+i)/VLEN_C);
     }
 
->>>>>>> 6bf8f474
     uchar16 zero = (uchar16)(0);
     uchar16 full = (uchar16)(255);
     if( binary )
