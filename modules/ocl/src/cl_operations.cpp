--- conflicted
+++ resolved
@@ -212,10 +212,6 @@
 static double total_execute_time = 0;
 static double total_kernel_time = 0;
 #endif
-<<<<<<< HEAD
-void openCLExecuteKernel_(Context *ctx, const cv::ocl::ProgramEntry* source, String kernelName, size_t globalThreads[3],
-                          size_t localThreads[3],  std::vector< std::pair<size_t, const void *> > &args, int channels,
-=======
 
 static std::string removeDuplicatedWhiteSpaces(const char * buildOptions)
 {
@@ -238,20 +234,14 @@
     return opt;
 }
 
-void openCLExecuteKernel_(Context *ctx, const cv::ocl::ProgramEntry* source, string kernelName, size_t globalThreads[3],
-                          size_t localThreads[3],  vector< pair<size_t, const void *> > &args, int channels,
->>>>>>> 98d55f34
+void openCLExecuteKernel_(Context *ctx, const cv::ocl::ProgramEntry* source, String kernelName, size_t globalThreads[3],
+                          size_t localThreads[3],  std::vector< std::pair<size_t, const void *> > &args, int channels,
                           int depth, const char *build_options)
 {
     //construct kernel name
     //The rule is functionName_Cn_Dn, C represent Channels, D Represent DataType Depth, n represent an integer number
-<<<<<<< HEAD
-    //for exmaple split_C2_D2, represent the split kernel with channels =2 and dataType Depth = 2(Data type is char)
+    //for example split_C2_D3, represent the split kernel with channels = 2 and dataType Depth = 3(Data type is short)
     std::stringstream idxStr;
-=======
-    //for example split_C2_D3, represent the split kernel with channels = 2 and dataType Depth = 3(Data type is short)
-    stringstream idxStr;
->>>>>>> 98d55f34
     if(channels != -1)
         idxStr << "_C" << channels;
     if(depth != -1)
@@ -348,27 +338,15 @@
 #endif
 }
 
-<<<<<<< HEAD
-double openCLExecuteKernelInterop(Context *ctx, const cv::ocl::ProgramEntry* source, String kernelName,
+void openCLExecuteKernelInterop(Context *ctx, const cv::ocl::ProgramSource& source, String kernelName,
                          size_t globalThreads[3], size_t localThreads[3],
-                         std::vector< std::pair<size_t, const void *> > &args, int channels, int depth, const char *build_options,
-                         bool finish, bool measureKernelTime, bool cleanUp)
-=======
-void openCLExecuteKernelInterop(Context *ctx, const cv::ocl::ProgramSource& source, string kernelName,
-                         size_t globalThreads[3], size_t localThreads[3],
-                         vector< pair<size_t, const void *> > &args, int channels, int depth, const char *build_options)
->>>>>>> 98d55f34
+                         std::vector< std::pair<size_t, const void *> > &args, int channels, int depth, const char *build_options)
 
 {
     //construct kernel name
     //The rule is functionName_Cn_Dn, C represent Channels, D Represent DataType Depth, n represent an integer number
-<<<<<<< HEAD
-    //for exmaple split_C2_D2, represent the split kernel with channels =2 and dataType Depth = 2(Data type is char)
+    //for example split_C2_D2, represent the split kernel with channels = 2 and dataType Depth = 2 (Data type is char)
     std::stringstream idxStr;
-=======
-    //for example split_C2_D2, represent the split kernel with channels = 2 and dataType Depth = 2 (Data type is char)
-    stringstream idxStr;
->>>>>>> 98d55f34
     if(channels != -1)
         idxStr << "_C" << channels;
     if(depth != -1)
