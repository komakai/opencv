/*M///////////////////////////////////////////////////////////////////////////////////////
//
//  IMPORTANT: READ BEFORE DOWNLOADING, COPYING, INSTALLING OR USING.
//
//  By downloading, copying, installing or using the software you agree to this license.
//  If you do not agree to this license, do not download, install,
//  copy or use the software.
//
//
//                           License Agreement
//                For Open Source Computer Vision Library
//
// Copyright (C) 2010-2012, Multicoreware, Inc., all rights reserved.
// Copyright (C) 2010-2012, Advanced Micro Devices, Inc., all rights reserved.
// Third party copyrights are property of their respective owners.
//
// @Authors
//    Peng Xiao, pengxiao@multicorewareinc.com
//
// Redistribution and use in source and binary forms, with or without modification,
// are permitted provided that the following conditions are met:
//
//   * Redistribution's of source code must retain the above copyright notice,
//     this list of conditions and the following disclaimer.
//
//   * Redistribution's in binary form must reproduce the above copyright notice,
//     this list of conditions and the following disclaimer in the documentation
//     and/or other oclMaterials provided with the distribution.
//
//   * The name of the copyright holders may not be used to endorse or promote products
//     derived from this software without specific prior written permission.
//
// This software is provided by the copyright holders and contributors as is and
// any express or implied warranties, including, but not limited to, the implied
// warranties of merchantability and fitness for a particular purpose are disclaimed.
// In no event shall the Intel Corporation or contributors be liable for any direct,
// indirect, incidental, special, exemplary, or consequential damages
// (including, but not limited to, procurement of substitute goods or services;
// loss of use, data, or profits; or business interruption) however caused
// and on any theory of liability, whether in contract, strict liability,
// or tort (including negligence or otherwise) arising in any way out of
// the use of this software, even if advised of the possibility of such damage.
//
//M*/

<<<<<<< HEAD
#include "precomp.hpp"

using namespace cv;

=======
#include "test_precomp.hpp"
>>>>>>> bed3512d
#ifdef HAVE_OPENCL

//#define MAT_DEBUG
#ifdef MAT_DEBUG
#define MAT_DIFF(mat, mat2)\
{\
    for(int i = 0; i < mat.rows; i ++)\
    {\
        for(int j = 0; j < mat.cols; j ++)\
        {\
            cv::Vec4b s = mat.at<cv::Vec4b>(i, j);\
            cv::Vec4b s2 = mat2.at<cv::Vec4b>(i, j);\
            if(s != s2) printf("*");\
            else printf(".");\
        }\
        puts("\n");\
    }\
}
#else
#define MAT_DIFF(mat, mat2)
#endif


namespace
{

///////////////////////////////////////////////////////////////////////////////////////////////////////
// cvtColor
PARAM_TEST_CASE(CvtColor, cv::Size, MatDepth)
{
    cv::Size size;
    int depth;
    bool useRoi;

    cv::Mat img;

    virtual void SetUp()
    {
        size = GET_PARAM(0);
        depth = GET_PARAM(1);

        img = randomMat(size, CV_MAKE_TYPE(depth, 3), 0.0, depth == CV_32F ? 1.0 : 255.0);
    }
};

#define CVTCODE(name) cv::COLOR_ ## name
#define TEST_P_CVTCOLOR(name) TEST_P(CvtColor, name)\
{\
    cv::Mat src = img;\
    cv::ocl::oclMat ocl_img, dst;\
    ocl_img.upload(img);\
    cv::ocl::cvtColor(ocl_img, dst, CVTCODE(name));\
    cv::Mat dst_gold;\
    cv::cvtColor(src, dst_gold, CVTCODE(name));\
    cv::Mat dst_mat;\
    dst.download(dst_mat);\
    EXPECT_MAT_NEAR(dst_gold, dst_mat, 1e-5);\
}

//add new ones here using macro
TEST_P_CVTCOLOR(RGB2GRAY)
TEST_P_CVTCOLOR(BGR2GRAY)
TEST_P_CVTCOLOR(RGBA2GRAY)
TEST_P_CVTCOLOR(BGRA2GRAY)

TEST_P_CVTCOLOR(RGB2YUV)
TEST_P_CVTCOLOR(BGR2YUV)
TEST_P_CVTCOLOR(YUV2RGB)
TEST_P_CVTCOLOR(YUV2BGR)
TEST_P_CVTCOLOR(RGB2YCrCb)
TEST_P_CVTCOLOR(BGR2YCrCb)

PARAM_TEST_CASE(CvtColor_Gray2RGB, cv::Size, MatDepth, int)
{
    cv::Size size;
    int code;
    int depth;
    cv::Mat img;

    virtual void SetUp()
    {
        size  = GET_PARAM(0);
        depth = GET_PARAM(1);
        code  = GET_PARAM(2);
        img   = randomMat(size, CV_MAKETYPE(depth, 1), 0.0, depth == CV_32F ? 1.0 : 255.0);
    }
};
TEST_P(CvtColor_Gray2RGB, Accuracy)
{
    cv::Mat src = img;
    cv::ocl::oclMat ocl_img, dst;
    ocl_img.upload(src);
    cv::ocl::cvtColor(ocl_img, dst, code);
    cv::Mat dst_gold;
    cv::cvtColor(src, dst_gold, code);
    cv::Mat dst_mat;
    dst.download(dst_mat);
    EXPECT_MAT_NEAR(dst_gold, dst_mat, 1e-5);
}


PARAM_TEST_CASE(CvtColor_YUV420, cv::Size, int)
{
    cv::Size size;
    int code;

    cv::Mat img;

    virtual void SetUp()
    {
        size = GET_PARAM(0);
        code = GET_PARAM(1);
        img  = randomMat(size, CV_8UC1, 0.0, 255.0);
    }
};

TEST_P(CvtColor_YUV420, Accuracy)
{
    cv::Mat src = img;
    cv::ocl::oclMat ocl_img, dst;
    ocl_img.upload(src);
    cv::ocl::cvtColor(ocl_img, dst, code);
    cv::Mat dst_gold;
    cv::cvtColor(src, dst_gold, code);
    cv::Mat dst_mat;
    dst.download(dst_mat);
    MAT_DIFF(dst_mat, dst_gold);
    EXPECT_MAT_NEAR(dst_gold, dst_mat, 1e-5);
}

INSTANTIATE_TEST_CASE_P(OCL_ImgProc, CvtColor, testing::Combine(
                            DIFFERENT_SIZES,
                            testing::Values(MatDepth(CV_8U), MatDepth(CV_16U), MatDepth(CV_32F))
                        ));

INSTANTIATE_TEST_CASE_P(OCL_ImgProc, CvtColor_YUV420, testing::Combine(
                            testing::Values(cv::Size(128, 45), cv::Size(46, 132), cv::Size(1024, 1023)),
                            testing::Values((int)COLOR_YUV2RGBA_NV12, (int)COLOR_YUV2BGRA_NV12, (int)COLOR_YUV2RGB_NV12, (int)COLOR_YUV2BGR_NV12)
                        ));

INSTANTIATE_TEST_CASE_P(OCL_ImgProc, CvtColor_Gray2RGB, testing::Combine(
                            DIFFERENT_SIZES,
                            testing::Values(MatDepth(CV_8U), MatDepth(CV_16U), MatDepth(CV_32F)),
                            testing::Values((int)COLOR_GRAY2BGR, (int)COLOR_GRAY2BGRA, (int)COLOR_GRAY2RGB, (int)COLOR_GRAY2RGBA)
                        ));
}
#endif<|MERGE_RESOLUTION|>--- conflicted
+++ resolved
@@ -43,14 +43,10 @@
 //
 //M*/
 
-<<<<<<< HEAD
-#include "precomp.hpp"
+#include "test_precomp.hpp"
 
 using namespace cv;
 
-=======
-#include "test_precomp.hpp"
->>>>>>> bed3512d
 #ifdef HAVE_OPENCL
 
 //#define MAT_DEBUG
