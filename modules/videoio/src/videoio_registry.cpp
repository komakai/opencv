// This file is part of OpenCV project.
// It is subject to the license terms in the LICENSE file found in the top-level directory
// of this distribution and at http://opencv.org/license.html.

#include "precomp.hpp"

#include "videoio_registry.hpp"

#include "opencv2/videoio/registry.hpp"

#include "cap_librealsense.hpp"
#include "cap_dshow.hpp"

#ifdef HAVE_MFX
#include "cap_mfx_reader.hpp"
#include "cap_mfx_writer.hpp"
#endif

#include "plugin_api.hpp"

// All WinRT versions older than 8.0 should provide classes used for video support
#if defined(WINRT) && !defined(WINRT_8_0) && defined(__cplusplus_winrt)
#   include "cap_winrt_capture.hpp"
#   include "cap_winrt_bridge.hpp"
#   define WINRT_VIDEO
#endif

#if defined _M_X64 && defined _MSC_VER && !defined CV_ICC
#pragma optimize("",off)
#pragma warning(disable: 4748)
#endif

using namespace cv;

namespace cv {

namespace {

#define DECLARE_DYNAMIC_BACKEND(cap, name, mode) \
{ \
    cap, (BackendMode)(mode), 1000, name, createPluginBackendFactory(cap, name) \
}

#define DECLARE_STATIC_BACKEND(cap, name, mode, createCaptureFile, createCaptureCamera, createWriter) \
{ \
    cap, (BackendMode)(mode), 1000, name, createBackendFactory(createCaptureFile, createCaptureCamera, createWriter) \
}

/** Ordering guidelines:
- modern optimized, multi-platform libraries: ffmpeg, gstreamer, Media SDK
- platform specific universal SDK: WINRT, AVFOUNDATION, MSMF/DSHOW, V4L/V4L2
- RGB-D: OpenNI/OpenNI2, REALSENSE
- special OpenCV (file-based): "images", "mjpeg"
- special camera SDKs, including stereo: other special SDKs: FIREWIRE/1394, XIMEA/ARAVIS/GIGANETIX/PVAPI(GigE)
- other: XINE, gphoto2, etc
*/
static const struct VideoBackendInfo builtin_backends[] =
{
#ifdef HAVE_FFMPEG
    DECLARE_STATIC_BACKEND(CAP_FFMPEG, "FFMPEG", MODE_CAPTURE_BY_FILENAME | MODE_WRITER, cvCreateFileCapture_FFMPEG_proxy, 0, cvCreateVideoWriter_FFMPEG_proxy),
#elif defined(ENABLE_PLUGINS)
    DECLARE_DYNAMIC_BACKEND(CAP_FFMPEG, "FFMPEG", MODE_CAPTURE_BY_FILENAME | MODE_WRITER),
#endif

#ifdef HAVE_GSTREAMER
    DECLARE_STATIC_BACKEND(CAP_GSTREAMER, "GSTREAMER", MODE_CAPTURE_ALL | MODE_WRITER, createGStreamerCapture_file, createGStreamerCapture_cam, create_GStreamer_writer),
#elif defined(ENABLE_PLUGINS)
    DECLARE_DYNAMIC_BACKEND(CAP_GSTREAMER, "GSTREAMER", MODE_CAPTURE_ALL | MODE_WRITER),
#endif

#ifdef HAVE_MFX // Media SDK
    DECLARE_STATIC_BACKEND(CAP_INTEL_MFX, "INTEL_MFX", MODE_CAPTURE_BY_FILENAME | MODE_WRITER, create_MFX_capture, 0, create_MFX_writer),
#endif

    // Apple platform
#ifdef HAVE_AVFOUNDATION
    DECLARE_STATIC_BACKEND(CAP_AVFOUNDATION, "AVFOUNDATION", MODE_CAPTURE_ALL | MODE_WRITER, create_AVFoundation_capture_file, create_AVFoundation_capture_cam, create_AVFoundation_writer),
#endif

    // Windows
#ifdef WINRT_VIDEO
    DECLARE_STATIC_BACKEND(CAP_WINRT, "WINRT", MODE_CAPTURE_BY_INDEX, 0, create_WRT_capture, 0),
#endif
#ifdef HAVE_MSMF
    DECLARE_STATIC_BACKEND(CAP_MSMF, "MSMF", MODE_CAPTURE_ALL | MODE_WRITER, cvCreateCapture_MSMF, cvCreateCapture_MSMF, cvCreateVideoWriter_MSMF),
#endif
#ifdef HAVE_DSHOW
    DECLARE_STATIC_BACKEND(CAP_DSHOW, "DSHOW", MODE_CAPTURE_BY_INDEX, 0, create_DShow_capture, 0),
#endif

    // Linux, some Unix
#if defined HAVE_CAMV4L2
    DECLARE_STATIC_BACKEND(CAP_V4L2, "V4L2", MODE_CAPTURE_ALL, create_V4L_capture_file, create_V4L_capture_cam, 0),
#elif defined HAVE_VIDEOIO
    DECLARE_STATIC_BACKEND(CAP_V4L, "V4L_BSD", MODE_CAPTURE_ALL, create_V4L_capture_file, create_V4L_capture_cam, 0),
#endif


    // RGB-D universal
#ifdef HAVE_OPENNI2
    DECLARE_STATIC_BACKEND(CAP_OPENNI2, "OPENNI2", MODE_CAPTURE_ALL, create_OpenNI2_capture_file, create_OpenNI2_capture_cam, 0),
#endif

#ifdef HAVE_LIBREALSENSE
    DECLARE_STATIC_BACKEND(CAP_REALSENSE, "INTEL_REALSENSE", MODE_CAPTURE_BY_INDEX, 0, create_RealSense_capture, 0),
#endif

    // OpenCV file-based only
    DECLARE_STATIC_BACKEND(CAP_IMAGES, "CV_IMAGES", MODE_CAPTURE_BY_FILENAME | MODE_WRITER, create_Images_capture, 0, create_Images_writer),
    DECLARE_STATIC_BACKEND(CAP_OPENCV_MJPEG, "CV_MJPEG", MODE_CAPTURE_BY_FILENAME | MODE_WRITER, createMotionJpegCapture, 0, createMotionJpegWriter),

    // special interfaces / stereo cameras / other SDKs
#if defined(HAVE_DC1394_2)
    DECLARE_STATIC_BACKEND(CAP_FIREWIRE, "FIREWIRE", MODE_CAPTURE_BY_INDEX, 0, create_DC1394_capture, 0),
#endif
    // GigE
#ifdef HAVE_PVAPI
    DECLARE_STATIC_BACKEND(CAP_PVAPI, "PVAPI", MODE_CAPTURE_BY_INDEX, 0, create_PvAPI_capture, 0),
#endif
#ifdef HAVE_XIMEA
    DECLARE_STATIC_BACKEND(CAP_XIAPI, "XIMEA", MODE_CAPTURE_ALL, create_XIMEA_capture_file, create_XIMEA_capture_cam, 0),
#endif
#ifdef HAVE_ARAVIS_API
    DECLARE_STATIC_BACKEND(CAP_ARAVIS, "ARAVIS", MODE_CAPTURE_BY_INDEX, 0, create_Aravis_capture, 0),
#endif

#ifdef HAVE_GPHOTO2
    DECLARE_STATIC_BACKEND(CAP_GPHOTO2, "GPHOTO2", MODE_CAPTURE_ALL, createGPhoto2Capture, createGPhoto2Capture, 0),
#endif
#ifdef HAVE_XINE
    DECLARE_STATIC_BACKEND(CAP_XINE, "XINE", MODE_CAPTURE_BY_FILENAME, createXINECapture, 0, 0),
#endif
<<<<<<< HEAD
#ifdef HAVE_ANDROID_MEDIANDK
    DECLARE_STATIC_BACKEND(CAP_ANDROID, "ANDROID_MEDIANDK", MODE_CAPTURE_BY_FILENAME, createAndroidCapture_file, 0, 0),
#endif
    // dropped backends: MIL, TYZX
=======

    // dropped backends: MIL, TYZX, Android
>>>>>>> a1ef6126
};

bool sortByPriority(const VideoBackendInfo &lhs, const VideoBackendInfo &rhs)
{
    return lhs.priority > rhs.priority;
}

/** @brief Manages list of enabled backends
 */
class VideoBackendRegistry
{
protected:
    std::vector<VideoBackendInfo> enabledBackends;
    VideoBackendRegistry()
    {
        const int N = sizeof(builtin_backends)/sizeof(builtin_backends[0]);
        enabledBackends.assign(builtin_backends, builtin_backends + N);
        for (int i = 0; i < N; i++)
        {
            VideoBackendInfo& info = enabledBackends[i];
            info.priority = 1000 - i * 10;
        }
        CV_LOG_DEBUG(NULL, "VIDEOIO: Builtin backends(" << N << "): " << dumpBackends());
        if (readPrioritySettings())
        {
            CV_LOG_INFO(NULL, "VIDEOIO: Updated backends priorities: " << dumpBackends());
        }
        int enabled = 0;
        for (int i = 0; i < N; i++)
        {
            VideoBackendInfo& info = enabledBackends[enabled];
            if (enabled != i)
                info = enabledBackends[i];
            size_t param_priority = utils::getConfigurationParameterSizeT(cv::format("OPENCV_VIDEOIO_PRIORITY_%s", info.name).c_str(), (size_t)info.priority);
            CV_Assert(param_priority == (size_t)(int)param_priority); // overflow check
            if (param_priority > 0)
            {
                info.priority = (int)param_priority;
                enabled++;
            }
            else
            {
                CV_LOG_INFO(NULL, "VIDEOIO: Disable backend: " << info.name);
            }
        }
        enabledBackends.resize(enabled);
        CV_LOG_DEBUG(NULL, "VIDEOIO: Available backends(" << enabled << "): " << dumpBackends());
        std::sort(enabledBackends.begin(), enabledBackends.end(), sortByPriority);
        CV_LOG_INFO(NULL, "VIDEOIO: Enabled backends(" << enabled << ", sorted by priority): " << dumpBackends());
    }

    static std::vector<std::string> tokenize_string(const std::string& input, char token)
    {
        std::vector<std::string> result;
        std::string::size_type prev_pos = 0, pos = 0;
        while((pos = input.find(token, pos)) != std::string::npos)
        {
            result.push_back(input.substr(prev_pos, pos-prev_pos));
            prev_pos = ++pos;
        }
        result.push_back(input.substr(prev_pos));
        return result;
    }
    bool readPrioritySettings()
    {
        bool hasChanges = false;
        cv::String prioritized_backends = utils::getConfigurationParameterString("OPENCV_VIDEOIO_PRIORITY_LIST", NULL);
        if (prioritized_backends.empty())
            return hasChanges;
        CV_LOG_INFO(NULL, "VIDEOIO: Configured priority list (OPENCV_VIDEOIO_PRIORITY_LIST): " << prioritized_backends);
        const std::vector<std::string> names = tokenize_string(prioritized_backends, ',');
        for (size_t i = 0; i < names.size(); i++)
        {
            const std::string& name = names[i];
            bool found = false;
            for (size_t k = 0; k < enabledBackends.size(); k++)
            {
                VideoBackendInfo& info = enabledBackends[k];
                if (name == info.name)
                {
                    info.priority = (int)(100000 + (names.size() - i) * 1000);
                    CV_LOG_DEBUG(NULL, "VIDEOIO: New backend priority: '" << name << "' => " << info.priority);
                    found = true;
                    hasChanges = true;
                    break;
                }
            }
            if (!found)
            {
                CV_LOG_WARNING(NULL, "VIDEOIO: Can't prioritize unknown/unavailable backend: '" << name << "'");
            }
        }
        return hasChanges;
    }
public:
    std::string dumpBackends() const
    {
        std::ostringstream os;
        for (size_t i = 0; i < enabledBackends.size(); i++)
        {
            if (i > 0) os << "; ";
            const VideoBackendInfo& info = enabledBackends[i];
            os << info.name << '(' << info.priority << ')';
        }
        return os.str();
    }

    static VideoBackendRegistry& getInstance()
    {
        static VideoBackendRegistry g_instance;
        return g_instance;
    }

    inline std::vector<VideoBackendInfo> getEnabledBackends() const { return enabledBackends; }

    inline std::vector<VideoBackendInfo> getAvailableBackends_CaptureByIndex() const
    {
        std::vector<VideoBackendInfo> result;
        for (size_t i = 0; i < enabledBackends.size(); i++)
        {
            const VideoBackendInfo& info = enabledBackends[i];
            if (info.mode & MODE_CAPTURE_BY_INDEX)
                result.push_back(info);
        }
        return result;
    }
    inline std::vector<VideoBackendInfo> getAvailableBackends_CaptureByFilename() const
    {
        std::vector<VideoBackendInfo> result;
        for (size_t i = 0; i < enabledBackends.size(); i++)
        {
            const VideoBackendInfo& info = enabledBackends[i];
            if (info.mode & MODE_CAPTURE_BY_FILENAME)
                result.push_back(info);
        }
        return result;
    }
    inline std::vector<VideoBackendInfo> getAvailableBackends_Writer() const
    {
        std::vector<VideoBackendInfo> result;
        for (size_t i = 0; i < enabledBackends.size(); i++)
        {
            const VideoBackendInfo& info = enabledBackends[i];
            if (info.mode & MODE_WRITER)
                result.push_back(info);
        }
        return result;
    }
};

} // namespace

namespace videoio_registry {

std::vector<VideoBackendInfo> getAvailableBackends_CaptureByIndex()
{
    const std::vector<VideoBackendInfo> result = VideoBackendRegistry::getInstance().getAvailableBackends_CaptureByIndex();
    return result;
}
std::vector<VideoBackendInfo> getAvailableBackends_CaptureByFilename()
{
    const std::vector<VideoBackendInfo> result = VideoBackendRegistry::getInstance().getAvailableBackends_CaptureByFilename();
    return result;
}
std::vector<VideoBackendInfo> getAvailableBackends_Writer()
{
    const std::vector<VideoBackendInfo> result = VideoBackendRegistry::getInstance().getAvailableBackends_Writer();
    return result;
}

cv::String getBackendName(VideoCaptureAPIs api)
{
    if (api == CAP_ANY)
        return "CAP_ANY";  // special case, not a part of backends list
    const int N = sizeof(builtin_backends)/sizeof(builtin_backends[0]);
    for (size_t i = 0; i < N; i++)
    {
        const VideoBackendInfo& backend = builtin_backends[i];
        if (backend.id == api)
            return backend.name;
    }
    return cv::format("UnknownVideoAPI(%d)", (int)api);
}

std::vector<VideoCaptureAPIs> getBackends()
{
    std::vector<VideoBackendInfo> backends = VideoBackendRegistry::getInstance().getEnabledBackends();
    std::vector<VideoCaptureAPIs> result;
    for (size_t i = 0; i < backends.size(); i++)
        result.push_back((VideoCaptureAPIs)backends[i].id);
    return result;
}

std::vector<VideoCaptureAPIs> getCameraBackends()
{
    const std::vector<VideoBackendInfo> backends = VideoBackendRegistry::getInstance().getAvailableBackends_CaptureByIndex();
    std::vector<VideoCaptureAPIs> result;
    for (size_t i = 0; i < backends.size(); i++)
        result.push_back((VideoCaptureAPIs)backends[i].id);
    return result;

}

std::vector<VideoCaptureAPIs> getStreamBackends()
{
    const std::vector<VideoBackendInfo> backends = VideoBackendRegistry::getInstance().getAvailableBackends_CaptureByFilename();
    std::vector<VideoCaptureAPIs> result;
    for (size_t i = 0; i < backends.size(); i++)
        result.push_back((VideoCaptureAPIs)backends[i].id);
    return result;

}

std::vector<VideoCaptureAPIs> getWriterBackends()
{
    const std::vector<VideoBackendInfo> backends = VideoBackendRegistry::getInstance().getAvailableBackends_Writer();
    std::vector<VideoCaptureAPIs> result;
    for (size_t i = 0; i < backends.size(); i++)
        result.push_back((VideoCaptureAPIs)backends[i].id);
    return result;
}

bool hasBackend(VideoCaptureAPIs api)
{
    std::vector<VideoBackendInfo> backends = VideoBackendRegistry::getInstance().getEnabledBackends();
    for (size_t i = 0; i < backends.size(); i++)
    {
        const VideoBackendInfo& info = backends[i];
        if (api == info.id)
        {
            CV_Assert(!info.backendFactory.empty());
            return !info.backendFactory->getBackend().empty();
        }
    }
    return false;
}

} // namespace registry

} // namespace<|MERGE_RESOLUTION|>--- conflicted
+++ resolved
@@ -130,15 +130,10 @@
 #ifdef HAVE_XINE
     DECLARE_STATIC_BACKEND(CAP_XINE, "XINE", MODE_CAPTURE_BY_FILENAME, createXINECapture, 0, 0),
 #endif
-<<<<<<< HEAD
 #ifdef HAVE_ANDROID_MEDIANDK
     DECLARE_STATIC_BACKEND(CAP_ANDROID, "ANDROID_MEDIANDK", MODE_CAPTURE_BY_FILENAME, createAndroidCapture_file, 0, 0),
 #endif
     // dropped backends: MIL, TYZX
-=======
-
-    // dropped backends: MIL, TYZX, Android
->>>>>>> a1ef6126
 };
 
 bool sortByPriority(const VideoBackendInfo &lhs, const VideoBackendInfo &rhs)
