// This file is part of OpenCV project.
// It is subject to the license terms in the LICENSE file found in the top-level directory
// of this distribution and at http://opencv.org/license.html.

// Used in accuracy and perf tests as a content of .cpp file
// Note: don't use "precomp.hpp" here
#include "opencv2/ts.hpp"
#include "opencv2/ts/ts_perf.hpp"
#include "opencv2/core/utility.hpp"
#include "opencv2/core/ocl.hpp"

#include "opencv2/dnn.hpp"
#include "test_common.hpp"

#include <opencv2/core/utils/configuration.private.hpp>
#include <opencv2/core/utils/logger.hpp>

namespace cv { namespace dnn {
CV__DNN_INLINE_NS_BEGIN

void PrintTo(const cv::dnn::Backend& v, std::ostream* os)
{
    switch (v) {
<<<<<<< HEAD
    case DNN_BACKEND_DEFAULT: *os << "DEFAULT"; return;
    case DNN_BACKEND_HALIDE: *os << "HALIDE"; return;
    case DNN_BACKEND_INFERENCE_ENGINE: *os << "DLIE"; return;
    case DNN_BACKEND_VKCOM: *os << "VKCOM"; return;
    case DNN_BACKEND_OPENCV: *os << "OCV"; return;
    case DNN_BACKEND_CUDA: *os << "CUDA"; return;
=======
        case DNN_BACKEND_DEFAULT: *os << "DEFAULT"; return;
        case DNN_BACKEND_HALIDE: *os << "HALIDE"; return;
        case DNN_BACKEND_INFERENCE_ENGINE: *os << "DLIE*"; return;
        case DNN_BACKEND_OPENCV: *os << "OCV"; return;
        case DNN_BACKEND_INFERENCE_ENGINE_NN_BUILDER_2019: *os << "DLIE"; return;
        case DNN_BACKEND_INFERENCE_ENGINE_NGRAPH: *os << "NGRAPH"; return;
        default: /* do nothing */;
>>>>>>> 7523c777
    } // don't use "default:" to emit compiler warnings
    *os << "DNN_BACKEND_UNKNOWN(" << (int)v << ")";
}

void PrintTo(const cv::dnn::Target& v, std::ostream* os)
{
    switch (v) {
    case DNN_TARGET_CPU: *os << "CPU"; return;
    case DNN_TARGET_OPENCL: *os << "OCL"; return;
    case DNN_TARGET_OPENCL_FP16: *os << "OCL_FP16"; return;
    case DNN_TARGET_MYRIAD: *os << "MYRIAD"; return;
    case DNN_TARGET_VULKAN: *os << "VULKAN"; return;
    case DNN_TARGET_FPGA: *os << "FPGA"; return;
    case DNN_TARGET_CUDA: *os << "CUDA"; return;
    case DNN_TARGET_CUDA_FP16: *os << "CUDA_FP16"; return;
    } // don't use "default:" to emit compiler warnings
    *os << "DNN_TARGET_UNKNOWN(" << (int)v << ")";
}

void PrintTo(const tuple<cv::dnn::Backend, cv::dnn::Target> v, std::ostream* os)
{
    PrintTo(get<0>(v), os);
    *os << "/";
    PrintTo(get<1>(v), os);
}

CV__DNN_INLINE_NS_END
}} // namespace



namespace opencv_test {

void normAssert(
        cv::InputArray ref, cv::InputArray test, const char *comment /*= ""*/,
        double l1 /*= 0.00001*/, double lInf /*= 0.0001*/)
{
    double normL1 = cvtest::norm(ref, test, cv::NORM_L1) / ref.getMat().total();
    EXPECT_LE(normL1, l1) << comment;

    double normInf = cvtest::norm(ref, test, cv::NORM_INF);
    EXPECT_LE(normInf, lInf) << comment;
}

std::vector<cv::Rect2d> matToBoxes(const cv::Mat& m)
{
    EXPECT_EQ(m.type(), CV_32FC1);
    EXPECT_EQ(m.dims, 2);
    EXPECT_EQ(m.cols, 4);

    std::vector<cv::Rect2d> boxes(m.rows);
    for (int i = 0; i < m.rows; ++i)
    {
        CV_Assert(m.row(i).isContinuous());
        const float* data = m.ptr<float>(i);
        double l = data[0], t = data[1], r = data[2], b = data[3];
        boxes[i] = cv::Rect2d(l, t, r - l, b - t);
    }
    return boxes;
}

void normAssertDetections(
        const std::vector<int>& refClassIds,
        const std::vector<float>& refScores,
        const std::vector<cv::Rect2d>& refBoxes,
        const std::vector<int>& testClassIds,
        const std::vector<float>& testScores,
        const std::vector<cv::Rect2d>& testBoxes,
        const char *comment /*= ""*/, double confThreshold /*= 0.0*/,
        double scores_diff /*= 1e-5*/, double boxes_iou_diff /*= 1e-4*/)
{
    std::vector<bool> matchedRefBoxes(refBoxes.size(), false);
    for (int i = 0; i < testBoxes.size(); ++i)
    {
        double testScore = testScores[i];
        if (testScore < confThreshold)
            continue;

        int testClassId = testClassIds[i];
        const cv::Rect2d& testBox = testBoxes[i];
        bool matched = false;
        for (int j = 0; j < refBoxes.size() && !matched; ++j)
        {
            if (!matchedRefBoxes[j] && testClassId == refClassIds[j] &&
                std::abs(testScore - refScores[j]) < scores_diff)
            {
                double interArea = (testBox & refBoxes[j]).area();
                double iou = interArea / (testBox.area() + refBoxes[j].area() - interArea);
                if (std::abs(iou - 1.0) < boxes_iou_diff)
                {
                    matched = true;
                    matchedRefBoxes[j] = true;
                }
            }
        }
        if (!matched)
            std::cout << cv::format("Unmatched prediction: class %d score %f box ",
                                    testClassId, testScore) << testBox << std::endl;
        EXPECT_TRUE(matched) << comment;
    }

    // Check unmatched reference detections.
    for (int i = 0; i < refBoxes.size(); ++i)
    {
        if (!matchedRefBoxes[i] && refScores[i] > confThreshold)
        {
            std::cout << cv::format("Unmatched reference: class %d score %f box ",
                                    refClassIds[i], refScores[i]) << refBoxes[i] << std::endl;
            EXPECT_LE(refScores[i], confThreshold) << comment;
        }
    }
}

// For SSD-based object detection networks which produce output of shape 1x1xNx7
// where N is a number of detections and an every detection is represented by
// a vector [batchId, classId, confidence, left, top, right, bottom].
void normAssertDetections(
        cv::Mat ref, cv::Mat out, const char *comment /*= ""*/,
        double confThreshold /*= 0.0*/, double scores_diff /*= 1e-5*/,
        double boxes_iou_diff /*= 1e-4*/)
{
    CV_Assert(ref.total() % 7 == 0);
    CV_Assert(out.total() % 7 == 0);
    ref = ref.reshape(1, ref.total() / 7);
    out = out.reshape(1, out.total() / 7);

    cv::Mat refClassIds, testClassIds;
    ref.col(1).convertTo(refClassIds, CV_32SC1);
    out.col(1).convertTo(testClassIds, CV_32SC1);
    std::vector<float> refScores(ref.col(2)), testScores(out.col(2));
    std::vector<cv::Rect2d> refBoxes = matToBoxes(ref.colRange(3, 7));
    std::vector<cv::Rect2d> testBoxes = matToBoxes(out.colRange(3, 7));
    normAssertDetections(refClassIds, refScores, refBoxes, testClassIds, testScores,
                         testBoxes, comment, confThreshold, scores_diff, boxes_iou_diff);
}

void readFileContent(const std::string& filename, CV_OUT std::vector<char>& content)
{
    const std::ios::openmode mode = std::ios::in | std::ios::binary;
    std::ifstream ifs(filename.c_str(), mode);
    ASSERT_TRUE(ifs.is_open());

    content.clear();

    ifs.seekg(0, std::ios::end);
    const size_t sz = ifs.tellg();
    content.resize(sz);
    ifs.seekg(0, std::ios::beg);

    ifs.read((char*)content.data(), sz);
    ASSERT_FALSE(ifs.fail());
}


testing::internal::ParamGenerator< tuple<Backend, Target> > dnnBackendsAndTargets(
        bool withInferenceEngine /*= true*/,
        bool withHalide /*= false*/,
        bool withCpuOCV /*= true*/,
<<<<<<< HEAD
        bool withVkCom /*= true*/,
        bool withCUDA /*= true*/
=======
        bool withNgraph /*= true*/
>>>>>>> 7523c777
)
{
#ifdef HAVE_INF_ENGINE
    bool withVPU = validateVPUType();
#endif

    std::vector< tuple<Backend, Target> > targets;
    std::vector< Target > available;
    if (withHalide)
    {
        available = getAvailableTargets(DNN_BACKEND_HALIDE);
        for (std::vector< Target >::const_iterator i = available.begin(); i != available.end(); ++i)
            targets.push_back(make_tuple(DNN_BACKEND_HALIDE, *i));
    }
#ifdef HAVE_INF_ENGINE
    if (withInferenceEngine)
    {
        available = getAvailableTargets(DNN_BACKEND_INFERENCE_ENGINE_NN_BUILDER_2019);
        for (std::vector< Target >::const_iterator i = available.begin(); i != available.end(); ++i)
        {
            if (*i == DNN_TARGET_MYRIAD && !withVPU)
                continue;
            targets.push_back(make_tuple(DNN_BACKEND_INFERENCE_ENGINE_NN_BUILDER_2019, *i));
        }
    }
    if (withNgraph)
    {
        available = getAvailableTargets(DNN_BACKEND_INFERENCE_ENGINE_NGRAPH);
        for (std::vector< Target >::const_iterator i = available.begin(); i != available.end(); ++i)
        {
            if (*i == DNN_TARGET_MYRIAD && !withVPU)
                continue;
            targets.push_back(make_tuple(DNN_BACKEND_INFERENCE_ENGINE_NGRAPH, *i));
        }

    }
#else
    CV_UNUSED(withInferenceEngine);
#endif
    if (withVkCom)
    {
        available = getAvailableTargets(DNN_BACKEND_VKCOM);
        for (std::vector< Target >::const_iterator i = available.begin(); i != available.end(); ++i)
            targets.push_back(make_tuple(DNN_BACKEND_VKCOM, *i));
    }

#ifdef HAVE_CUDA
    if(withCUDA)
    {
        //for (auto target : getAvailableTargets(DNN_BACKEND_CUDA))
        //    targets.push_back(make_tuple(DNN_BACKEND_CUDA, target));
        targets.push_back(make_tuple(DNN_BACKEND_CUDA, DNN_TARGET_CUDA));
    }
#endif

    {
        available = getAvailableTargets(DNN_BACKEND_OPENCV);
        for (std::vector< Target >::const_iterator i = available.begin(); i != available.end(); ++i)
        {
            if (!withCpuOCV && *i == DNN_TARGET_CPU)
                continue;
            targets.push_back(make_tuple(DNN_BACKEND_OPENCV, *i));
        }
    }
    if (targets.empty())  // validate at least CPU mode
        targets.push_back(make_tuple(DNN_BACKEND_OPENCV, DNN_TARGET_CPU));
    return testing::ValuesIn(targets);
}

testing::internal::ParamGenerator< tuple<Backend, Target> > dnnBackendsAndTargetsIE()
{
#ifdef HAVE_INF_ENGINE
    bool withVPU = validateVPUType();

    std::vector< tuple<Backend, Target> > targets;
    std::vector< Target > available;

    {
        available = getAvailableTargets(DNN_BACKEND_INFERENCE_ENGINE_NN_BUILDER_2019);
        for (std::vector< Target >::const_iterator i = available.begin(); i != available.end(); ++i)
        {
            if (*i == DNN_TARGET_MYRIAD && !withVPU)
                continue;
            targets.push_back(make_tuple(DNN_BACKEND_INFERENCE_ENGINE_NN_BUILDER_2019, *i));
        }
    }

    {
        available = getAvailableTargets(DNN_BACKEND_INFERENCE_ENGINE_NGRAPH);
        for (std::vector< Target >::const_iterator i = available.begin(); i != available.end(); ++i)
        {
            if (*i == DNN_TARGET_MYRIAD && !withVPU)
                continue;
            targets.push_back(make_tuple(DNN_BACKEND_INFERENCE_ENGINE_NGRAPH, *i));
        }

    }

    return testing::ValuesIn(targets);
#else
    return testing::ValuesIn(std::vector< tuple<Backend, Target> >());
#endif
}

#ifdef HAVE_INF_ENGINE
static std::string getTestInferenceEngineVPUType()
{
    static std::string param_vpu_type = utils::getConfigurationParameterString("OPENCV_TEST_DNN_IE_VPU_TYPE", "");
    return param_vpu_type;
}

static bool validateVPUType_()
{
    std::string test_vpu_type = getTestInferenceEngineVPUType();
    if (test_vpu_type == "DISABLED" || test_vpu_type == "disabled")
    {
        return false;
    }

    std::vector<Target> available = getAvailableTargets(DNN_BACKEND_INFERENCE_ENGINE);
    bool have_vpu_target = false;
    for (std::vector<Target>::const_iterator i = available.begin(); i != available.end(); ++i)
    {
        if (*i == DNN_TARGET_MYRIAD)
        {
            have_vpu_target = true;
            break;
        }
    }

    if (test_vpu_type.empty())
    {
        if (have_vpu_target)
        {
            CV_LOG_INFO(NULL, "OpenCV-DNN-Test: VPU type for testing is not specified via 'OPENCV_TEST_DNN_IE_VPU_TYPE' parameter.")
        }
    }
    else
    {
        if (!have_vpu_target)
        {
            CV_LOG_FATAL(NULL, "OpenCV-DNN-Test: 'OPENCV_TEST_DNN_IE_VPU_TYPE' parameter requires VPU of type = '" << test_vpu_type << "', but VPU is not detected. STOP.");
            exit(1);
        }
        std::string dnn_vpu_type = getInferenceEngineVPUType();
        if (dnn_vpu_type != test_vpu_type)
        {
            CV_LOG_FATAL(NULL, "OpenCV-DNN-Test: 'testing' and 'detected' VPU types mismatch: '" << test_vpu_type << "' vs '" << dnn_vpu_type << "'. STOP.");
            exit(1);
        }
    }
    if (have_vpu_target)
    {
        std::string dnn_vpu_type = getInferenceEngineVPUType();
        if (dnn_vpu_type == CV_DNN_INFERENCE_ENGINE_VPU_TYPE_MYRIAD_2)
            registerGlobalSkipTag(CV_TEST_TAG_DNN_SKIP_IE_MYRIAD_2);
        if (dnn_vpu_type == CV_DNN_INFERENCE_ENGINE_VPU_TYPE_MYRIAD_X)
            registerGlobalSkipTag(CV_TEST_TAG_DNN_SKIP_IE_MYRIAD_X);
    }
    return true;
}

bool validateVPUType()
{
    static bool result = validateVPUType_();
    return result;
}
#endif // HAVE_INF_ENGINE


void initDNNTests()
{
    const char* extraTestDataPath =
#ifdef WINRT
        NULL;
#else
        getenv("OPENCV_DNN_TEST_DATA_PATH");
#endif
    if (extraTestDataPath)
        cvtest::addDataSearchPath(extraTestDataPath);

    registerGlobalSkipTag(
        CV_TEST_TAG_DNN_SKIP_HALIDE,
        CV_TEST_TAG_DNN_SKIP_OPENCL, CV_TEST_TAG_DNN_SKIP_OPENCL_FP16
    );
#if defined(INF_ENGINE_RELEASE)
    registerGlobalSkipTag(
        CV_TEST_TAG_DNN_SKIP_IE,
#if INF_ENGINE_VER_MAJOR_EQ(2018050000)
        CV_TEST_TAG_DNN_SKIP_IE_2018R5,
#elif INF_ENGINE_VER_MAJOR_EQ(2019010000)
        CV_TEST_TAG_DNN_SKIP_IE_2019R1,
# if INF_ENGINE_RELEASE == 2019010100
        CV_TEST_TAG_DNN_SKIP_IE_2019R1_1,
# endif
#elif INF_ENGINE_VER_MAJOR_EQ(2019020000)
        CV_TEST_TAG_DNN_SKIP_IE_2019R2,
#elif INF_ENGINE_VER_MAJOR_EQ(2019030000)
        CV_TEST_TAG_DNN_SKIP_IE_2019R3,
#endif
#ifdef HAVE_DNN_NGRAPH
        CV_TEST_TAG_DNN_SKIP_IE_NGRAPH,
#endif
        CV_TEST_TAG_DNN_SKIP_IE_NN_BUILDER
    );
#endif
    registerGlobalSkipTag(
        // see validateVPUType(): CV_TEST_TAG_DNN_SKIP_IE_MYRIAD_2, CV_TEST_TAG_DNN_SKIP_IE_MYRIAD_X
        CV_TEST_TAG_DNN_SKIP_IE_OPENCL, CV_TEST_TAG_DNN_SKIP_IE_OPENCL_FP16
    );
#ifdef HAVE_VULKAN
    registerGlobalSkipTag(
        CV_TEST_TAG_DNN_SKIP_VULKAN
    );
#endif

#ifdef HAVE_CUDA
    registerGlobalSkipTag(
        CV_TEST_TAG_DNN_SKIP_CUDA, CV_TEST_TAG_DNN_SKIP_CUDA_FP32, CV_TEST_TAG_DNN_SKIP_CUDA_FP16
    );
#endif
}

} // namespace<|MERGE_RESOLUTION|>--- conflicted
+++ resolved
@@ -21,22 +21,14 @@
 void PrintTo(const cv::dnn::Backend& v, std::ostream* os)
 {
     switch (v) {
-<<<<<<< HEAD
     case DNN_BACKEND_DEFAULT: *os << "DEFAULT"; return;
     case DNN_BACKEND_HALIDE: *os << "HALIDE"; return;
-    case DNN_BACKEND_INFERENCE_ENGINE: *os << "DLIE"; return;
+    case DNN_BACKEND_INFERENCE_ENGINE: *os << "DLIE*"; return;
     case DNN_BACKEND_VKCOM: *os << "VKCOM"; return;
     case DNN_BACKEND_OPENCV: *os << "OCV"; return;
     case DNN_BACKEND_CUDA: *os << "CUDA"; return;
-=======
-        case DNN_BACKEND_DEFAULT: *os << "DEFAULT"; return;
-        case DNN_BACKEND_HALIDE: *os << "HALIDE"; return;
-        case DNN_BACKEND_INFERENCE_ENGINE: *os << "DLIE*"; return;
-        case DNN_BACKEND_OPENCV: *os << "OCV"; return;
-        case DNN_BACKEND_INFERENCE_ENGINE_NN_BUILDER_2019: *os << "DLIE"; return;
-        case DNN_BACKEND_INFERENCE_ENGINE_NGRAPH: *os << "NGRAPH"; return;
-        default: /* do nothing */;
->>>>>>> 7523c777
+    case DNN_BACKEND_INFERENCE_ENGINE_NN_BUILDER_2019: *os << "DLIE"; return;
+    case DNN_BACKEND_INFERENCE_ENGINE_NGRAPH: *os << "NGRAPH"; return;
     } // don't use "default:" to emit compiler warnings
     *os << "DNN_BACKEND_UNKNOWN(" << (int)v << ")";
 }
@@ -195,12 +187,9 @@
         bool withInferenceEngine /*= true*/,
         bool withHalide /*= false*/,
         bool withCpuOCV /*= true*/,
-<<<<<<< HEAD
         bool withVkCom /*= true*/,
-        bool withCUDA /*= true*/
-=======
+        bool withCUDA /*= true*/,
         bool withNgraph /*= true*/
->>>>>>> 7523c777
 )
 {
 #ifdef HAVE_INF_ENGINE
