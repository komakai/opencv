--- conflicted
+++ resolved
@@ -48,18 +48,7 @@
 #include <future>
 #endif
 
-<<<<<<< HEAD
 #include "../dnn/version.hpp"
-=======
-#if !defined CV_DOXYGEN && !defined CV_STATIC_ANALYSIS && !defined CV_DNN_DONT_ADD_EXPERIMENTAL_NS
-#define CV__DNN_EXPERIMENTAL_NS_BEGIN namespace experimental_dnn_34_v12 {
-#define CV__DNN_EXPERIMENTAL_NS_END }
-namespace cv { namespace dnn { namespace experimental_dnn_34_v12 { } using namespace experimental_dnn_34_v12; }}
-#else
-#define CV__DNN_EXPERIMENTAL_NS_BEGIN
-#define CV__DNN_EXPERIMENTAL_NS_END
-#endif
->>>>>>> 8eb685de
 
 #include <opencv2/dnn/dict.hpp>
 
@@ -94,14 +83,9 @@
         //! DNN_BACKEND_OPENCV otherwise.
         DNN_BACKEND_DEFAULT,
         DNN_BACKEND_HALIDE,
-<<<<<<< HEAD
-        DNN_BACKEND_INFERENCE_ENGINE,
+        DNN_BACKEND_INFERENCE_ENGINE,  //!< Intel's Inference Engine computational backend.
         DNN_BACKEND_OPENCV,
         DNN_BACKEND_VKCOM
-=======
-        DNN_BACKEND_INFERENCE_ENGINE,  //!< Intel's Inference Engine computational backend.
-        DNN_BACKEND_OPENCV
->>>>>>> 8eb685de
     };
 
     /**
@@ -114,13 +98,8 @@
         DNN_TARGET_OPENCL,
         DNN_TARGET_OPENCL_FP16,
         DNN_TARGET_MYRIAD,
-<<<<<<< HEAD
         DNN_TARGET_VULKAN,
-        //! FPGA device with CPU fallbacks using Inference Engine's Heterogeneous plugin.
-        DNN_TARGET_FPGA
-=======
         DNN_TARGET_FPGA  //!< FPGA device with CPU fallbacks using Inference Engine's Heterogeneous plugin.
->>>>>>> 8eb685de
     };
 
     CV_EXPORTS std::vector< std::pair<Backend, Target> > getAvailableBackends();
