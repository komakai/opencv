--- conflicted
+++ resolved
@@ -307,19 +307,17 @@
 
     virtual bool supportBackend(int backendId) CV_OVERRIDE
     {
-<<<<<<< HEAD
+        size_t ksize = kernel_size.size();
+#ifdef HAVE_CUDA
         if (backendId == DNN_BACKEND_CUDA)
         {
             /* only convolution 2d and 3d supported */
-            if(kernel_size.size() == 2 || kernel_size.size() == 3)
+            if (ksize == 2 || ksize == 3)
                 return true;
 
             return false;
         }
-
-=======
-        size_t ksize = kernel_size.size();
->>>>>>> 61144f93
+#endif
 #ifdef HAVE_INF_ENGINE
         if (backendId == DNN_BACKEND_INFERENCE_ENGINE_NN_BUILDER_2019 || backendId == DNN_BACKEND_INFERENCE_ENGINE_NGRAPH)
         {
@@ -332,26 +330,17 @@
             return (preferableTarget != DNN_TARGET_MYRIAD || dilation.width == dilation.height);
         }
 #endif
-<<<<<<< HEAD
-        {
-            if (kernel_size.size() == 3)
-                return (preferableTarget == DNN_TARGET_CPU && backendId == DNN_BACKEND_OPENCV);
-            else if (kernel_size.size() == 2)
-                return backendId == DNN_BACKEND_OPENCV ||
-                       (backendId == DNN_BACKEND_HALIDE && !blobs.empty()) ||
-                       (backendId == DNN_BACKEND_VKCOM && haveVulkan());
-            else
-                return false;
-        }
-=======
         if (backendId == DNN_BACKEND_OPENCV)
             return ksize >= 1 && ksize <= 3;
 #ifdef HAVE_HALIDE
         if (backendId == DNN_BACKEND_HALIDE)
             return ksize == 2 && !blobs.empty();
 #endif
+#ifdef HAVE_VULKAN
+        if (backendId == DNN_BACKEND_VKCOM)
+            return ksize == 2;
+#endif
         return false;
->>>>>>> 61144f93
     }
 
     bool getMemoryShapes(const std::vector<MatShape> &inputs,
