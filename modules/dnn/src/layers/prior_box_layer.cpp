--- conflicted
+++ resolved
@@ -504,60 +504,7 @@
         }
     }
 
-<<<<<<< HEAD
-#ifdef HAVE_CUDA
-    Ptr<BackendNode> initCUDA(
-        void *context_,
-        const std::vector<Ptr<BackendWrapper>>& inputs,
-        const std::vector<Ptr<BackendWrapper>>& outputs
-    ) override
-    {
-        auto context = reinterpret_cast<csl::CSLContext*>(context_);
-
-        auto feature_map_wrapper = inputs[0].dynamicCast<CUDABackendWrapper>();
-        auto feature_map_shape = feature_map_wrapper->getShape();
-
-        auto image_wrapper = inputs[1].dynamicCast<CUDABackendWrapper>();
-        auto image_shape = image_wrapper->getShape();
-
-        PriorBoxConfiguration config;
-        config.feature_map_width = feature_map_shape.rbegin()[0];
-        config.feature_map_height = feature_map_shape.rbegin()[1];
-        config.image_width = image_shape.rbegin()[0];
-        config.image_height = image_shape.rbegin()[1];
-
-        config.num_priors = _numPriors;
-        config.box_widths = _boxWidths;
-        config.box_heights = _boxHeights;
-        config.offsets_x = _offsetsX;
-        config.offsets_y = _offsetsY;
-        config.stepX = _stepX;
-        config.stepY = _stepY;
-
-        config.variance = _variance;
-
-        config.clip = _clip;
-        config.normalize = _bboxesNormalized;
-
-        return make_cuda_node<cuda4dnn::PriorBoxOp>(preferableTarget, std::move(context->stream), config);
-    }
-#endif
-
-    virtual Ptr<BackendNode> initVkCom(const std::vector<Ptr<BackendWrapper> > &input) CV_OVERRIDE
-    {
-#ifdef HAVE_VULKAN
-        std::shared_ptr<vkcom::OpBase> op(new vkcom::OpPriorBox(_stepX, _stepY,
-                                                                _clip, _numPriors,
-                                                                _variance, _offsetsX,
-                                                                _offsetsY, _boxWidths,
-                                                                _boxHeights));
-        return Ptr<BackendNode>(new VkComBackendNode(input, op));
-#endif // HAVE_VULKAN
-        return Ptr<BackendNode>();
-    }
-
-=======
->>>>>>> 6d113bd0
+
 #ifdef HAVE_DNN_IE_NN_BUILDER_2019
     virtual Ptr<BackendNode> initInfEngine(const std::vector<Ptr<BackendWrapper> >&) CV_OVERRIDE
     {
@@ -619,6 +566,7 @@
         }
     }
 #endif  // HAVE_DNN_IE_NN_BUILDER_2019
+
 
 #ifdef HAVE_DNN_NGRAPH
     virtual Ptr<BackendNode> initNgraph(const std::vector<Ptr<BackendWrapper> >& inputs, const std::vector<Ptr<BackendNode> >& nodes) CV_OVERRIDE
@@ -682,6 +630,58 @@
 #endif  // HAVE_DNN_NGRAPH
 
 
+#ifdef HAVE_CUDA
+    Ptr<BackendNode> initCUDA(
+        void *context_,
+        const std::vector<Ptr<BackendWrapper>>& inputs,
+        const std::vector<Ptr<BackendWrapper>>& outputs
+    ) override
+    {
+        auto context = reinterpret_cast<csl::CSLContext*>(context_);
+
+        auto feature_map_wrapper = inputs[0].dynamicCast<CUDABackendWrapper>();
+        auto feature_map_shape = feature_map_wrapper->getShape();
+
+        auto image_wrapper = inputs[1].dynamicCast<CUDABackendWrapper>();
+        auto image_shape = image_wrapper->getShape();
+
+        PriorBoxConfiguration config;
+        config.feature_map_width = feature_map_shape.rbegin()[0];
+        config.feature_map_height = feature_map_shape.rbegin()[1];
+        config.image_width = image_shape.rbegin()[0];
+        config.image_height = image_shape.rbegin()[1];
+
+        config.num_priors = _numPriors;
+        config.box_widths = _boxWidths;
+        config.box_heights = _boxHeights;
+        config.offsets_x = _offsetsX;
+        config.offsets_y = _offsetsY;
+        config.stepX = _stepX;
+        config.stepY = _stepY;
+
+        config.variance = _variance;
+
+        config.clip = _clip;
+        config.normalize = _bboxesNormalized;
+
+        return make_cuda_node<cuda4dnn::PriorBoxOp>(preferableTarget, std::move(context->stream), config);
+    }
+#endif
+
+
+#ifdef HAVE_VULKAN
+    virtual Ptr<BackendNode> initVkCom(const std::vector<Ptr<BackendWrapper> > &input) CV_OVERRIDE
+    {
+        std::shared_ptr<vkcom::OpBase> op(new vkcom::OpPriorBox(_stepX, _stepY,
+                                                                _clip, _numPriors,
+                                                                _variance, _offsetsX,
+                                                                _offsetsY, _boxWidths,
+                                                                _boxHeights));
+        return Ptr<BackendNode>(new VkComBackendNode(input, op));
+    }
+#endif // HAVE_VULKAN
+
+
     virtual int64 getFLOPS(const std::vector<MatShape> &inputs,
                            const std::vector<MatShape> &outputs) const CV_OVERRIDE
     {
