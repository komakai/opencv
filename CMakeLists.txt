# ----------------------------------------------------------------------------
#  Root CMake file for OpenCV
#
#    From the off-tree build directory, invoke:
#      $ cmake <PATH_TO_OPENCV_ROOT>
#
#
#   - OCT-2008: Initial version <joseluisblancoc@gmail.com>
#
# ----------------------------------------------------------------------------

set(CMAKE_ALLOW_LOOSE_LOOP_CONSTRUCTS true)

# --------------------------------------------------------------
# Indicate CMake 2.7 and above that we don't want to mix relative
#  and absolute paths in linker lib lists.
# Run "cmake --help-policy CMP0003" for more information.
# --------------------------------------------------------------
if(COMMAND cmake_policy)
  cmake_policy(SET CMP0003 NEW)
endif()

# Following block can broke build in case of cross-compilng
# but CMAKE_CROSSCOMPILING variable will be set only on project(OpenCV) command
# so we will try to detect crosscompiling by presense of CMAKE_TOOLCHAIN_FILE
if(NOT CMAKE_TOOLCHAIN_FILE)
  # it _must_ go before project(OpenCV) in order to work
  if(WIN32)
    set(CMAKE_INSTALL_PREFIX "${CMAKE_BINARY_DIR}/install" CACHE PATH "Installation Directory")
  else()
    set(CMAKE_INSTALL_PREFIX "/usr/local" CACHE PATH "Installation Directory")
  endif()

  if(MSVC)
    set(CMAKE_USE_RELATIVE_PATHS ON CACHE INTERNAL "" FORCE)
  endif()
else(NOT CMAKE_TOOLCHAIN_FILE)
  #Android: set output folder to ${CMAKE_BINARY_DIR}
  set( LIBRARY_OUTPUT_PATH_ROOT ${CMAKE_BINARY_DIR} CACHE PATH "root for library output, set this to change where android libs are compiled to" )
  # any crosscompiling
  set(CMAKE_INSTALL_PREFIX "${CMAKE_BINARY_DIR}/install" CACHE PATH "Installation Directory")
endif(NOT CMAKE_TOOLCHAIN_FILE)

# --------------------------------------------------------------
# Top level OpenCV project
# --------------------------------------------------------------
if(CMAKE_GENERATOR MATCHES Xcode AND XCODE_VERSION VERSION_GREATER 4.3)
  cmake_minimum_required(VERSION 2.8.8)
elseif(IOS)
  cmake_minimum_required(VERSION 2.8.0)
else()
  cmake_minimum_required(VERSION 2.6.3)
endif()

# must go before the project command
set(CMAKE_CONFIGURATION_TYPES "Debug;Release" CACHE STRING "Configs" FORCE)
if(DEFINED CMAKE_BUILD_TYPE AND CMAKE_VERSION VERSION_GREATER "2.8")
  set_property( CACHE CMAKE_BUILD_TYPE PROPERTY STRINGS ${CMAKE_CONFIGURATION_TYPES} )
endif()

project(OpenCV CXX C)

include(cmake/OpenCVUtils.cmake)

# ----------------------------------------------------------------------------
# Break in case of popular CMake configuration mistakes
# ----------------------------------------------------------------------------
if(NOT CMAKE_SIZEOF_VOID_P GREATER 0)
  message(FATAL_ERROR "CMake fails to deterimine the bitness of target platform.
  Please check your CMake and compiler installation. If you are crosscompiling then ensure that your CMake toolchain file correctly sets the compiler details.")
endif()

# ----------------------------------------------------------------------------
# Detect compiler and target platform architecture
# ----------------------------------------------------------------------------
include(cmake/OpenCVDetectCXXCompiler.cmake)

# Add these standard paths to the search paths for FIND_LIBRARY
# to find libraries from these locations first
if(UNIX AND NOT ANDROID)
  if(X86_64 OR CMAKE_SIZEOF_VOID_P EQUAL 8)
    if(EXISTS /lib64)
      list(APPEND CMAKE_LIBRARY_PATH /lib64)
    else()
      list(APPEND CMAKE_LIBRARY_PATH /lib)
    endif()
    if(EXISTS /usr/lib64)
      list(APPEND CMAKE_LIBRARY_PATH /usr/lib64)
    else()
      list(APPEND CMAKE_LIBRARY_PATH /usr/lib)
    endif()
  elseif(X86 OR CMAKE_SIZEOF_VOID_P EQUAL 4)
    if(EXISTS /lib32)
      list(APPEND CMAKE_LIBRARY_PATH /lib32)
    else()
      list(APPEND CMAKE_LIBRARY_PATH /lib)
    endif()
    if(EXISTS /usr/lib32)
      list(APPEND CMAKE_LIBRARY_PATH /usr/lib32)
    else()
      list(APPEND CMAKE_LIBRARY_PATH /usr/lib)
    endif()
  endif()
endif()


# ----------------------------------------------------------------------------
# OpenCV cmake options
# ----------------------------------------------------------------------------

# Optional 3rd party components
# ===================================================
OCV_OPTION(WITH_1394           "Include IEEE1394 support"                    ON   IF (UNIX AND NOT ANDROID AND NOT IOS) )
OCV_OPTION(WITH_AVFOUNDATION   "Use AVFoundation for Video I/O"              ON   IF IOS)
OCV_OPTION(WITH_CARBON         "Use Carbon for UI instead of Cocoa"          OFF  IF APPLE )
OCV_OPTION(WITH_CUDA           "Include NVidia Cuda Runtime support"         ON   IF (CMAKE_VERSION VERSION_GREATER "2.8" AND NOT ANDROID AND NOT IOS) )
OCV_OPTION(WITH_CUFFT          "Include NVidia Cuda Fast Fourier Transform (FFT) library support"            ON  IF (CMAKE_VERSION VERSION_GREATER "2.8" AND NOT ANDROID AND NOT IOS) )
OCV_OPTION(WITH_CUBLAS         "Include NVidia Cuda Basic Linear Algebra Subprograms (BLAS) library support" OFF IF (CMAKE_VERSION VERSION_GREATER "2.8" AND NOT ANDROID AND NOT IOS) )
OCV_OPTION(WITH_NVCUVID        "Include NVidia Video Decoding library support"                               OFF IF (CMAKE_VERSION VERSION_GREATER "2.8" AND NOT ANDROID AND NOT IOS AND NOT APPLE) )
OCV_OPTION(WITH_EIGEN          "Include Eigen2/Eigen3 support"               ON)
OCV_OPTION(WITH_FFMPEG         "Include FFMPEG support"                      ON   IF (NOT ANDROID AND NOT IOS))
OCV_OPTION(WITH_GSTREAMER      "Include Gstreamer support"                   ON   IF (UNIX AND NOT APPLE AND NOT ANDROID) )
OCV_OPTION(WITH_GTK            "Include GTK support"                         ON   IF (UNIX AND NOT APPLE AND NOT ANDROID) )
OCV_OPTION(WITH_IPP            "Include Intel IPP support"                   OFF  IF (MSVC OR X86 OR X86_64) )
OCV_OPTION(WITH_JASPER         "Include JPEG2K support"                      ON   IF (NOT IOS) )
OCV_OPTION(WITH_JPEG           "Include JPEG support"                        ON   IF (NOT IOS) )
OCV_OPTION(WITH_OPENEXR        "Include ILM support via OpenEXR"             ON   IF (NOT IOS) )
OCV_OPTION(WITH_OPENGL         "Include OpenGL support"                      OFF  IF (NOT ANDROID AND NOT APPLE) )
OCV_OPTION(WITH_OPENNI         "Include OpenNI support"                      OFF  IF (NOT ANDROID AND NOT IOS) )
OCV_OPTION(WITH_PNG            "Include PNG support"                         ON   IF (NOT IOS) )
OCV_OPTION(WITH_PVAPI          "Include Prosilica GigE support"              ON   IF (NOT ANDROID AND NOT IOS) )
OCV_OPTION(WITH_GIGEAPI        "Include Smartek GigE support"                ON   IF (NOT ANDROID AND NOT IOS) )
OCV_OPTION(WITH_QT             "Build with Qt Backend support"               OFF  IF (NOT ANDROID AND NOT IOS) )
OCV_OPTION(WITH_QUICKTIME      "Use QuickTime for Video I/O insted of QTKit" OFF  IF APPLE )
OCV_OPTION(WITH_TBB            "Include Intel TBB support"                   OFF  IF (NOT IOS) )
OCV_OPTION(WITH_CSTRIPES       "Include C= support"                          OFF  IF WIN32 )
OCV_OPTION(WITH_TIFF           "Include TIFF support"                        ON   IF (NOT IOS) )
OCV_OPTION(WITH_UNICAP         "Include Unicap support (GPL)"                OFF  IF (UNIX AND NOT APPLE AND NOT ANDROID) )
OCV_OPTION(WITH_V4L            "Include Video 4 Linux support"               ON   IF (UNIX AND NOT ANDROID) )
OCV_OPTION(WITH_VIDEOINPUT     "Build HighGUI with DirectShow support"       ON   IF WIN32 )
OCV_OPTION(WITH_XIMEA          "Include XIMEA cameras support"               OFF  IF (NOT ANDROID AND NOT APPLE) )
OCV_OPTION(WITH_XINE           "Include Xine support (GPL)"                  OFF  IF (UNIX AND NOT APPLE AND NOT ANDROID) )
<<<<<<< HEAD
OCV_OPTION(WITH_CLP            "Include Clp support (EPL)"                   OFF)
OCV_OPTION(WITH_OPENCL         "Include OpenCL Runtime support"              OFF  IF (NOT ANDROID AND NOT IOS AND NOT CARMA) )
OCV_OPTION(WITH_OPENCLAMDFFT   "Include AMD OpenCL FFT library support"      OFF  IF (NOT ANDROID AND NOT IOS AND NOT CARMA) )
OCV_OPTION(WITH_OPENCLAMDBLAS  "Include AMD OpenCL BLAS library support"     OFF  IF (NOT ANDROID AND NOT IOS AND NOT CARMA) )
=======
OCV_OPTION(WITH_OPENCL         "Include OpenCL Runtime support"              OFF  IF (NOT ANDROID AND NOT IOS) )
OCV_OPTION(WITH_OPENCLAMDFFT   "Include AMD OpenCL FFT library support"      OFF  IF (NOT ANDROID AND NOT IOS) )
OCV_OPTION(WITH_OPENCLAMDBLAS  "Include AMD OpenCL BLAS library support"     OFF  IF (NOT ANDROID AND NOT IOS) )
>>>>>>> 7e5eee5b


# OpenCV build components
# ===================================================
OCV_OPTION(BUILD_SHARED_LIBS        "Build shared libraries (.dll/.so) instead of static ones (.lib/.a)" NOT (ANDROID OR IOS) )
OCV_OPTION(BUILD_opencv_apps        "Build utility applications (used for example to train classifiers)" (NOT ANDROID) IF (NOT IOS) )
OCV_OPTION(BUILD_ANDROID_EXAMPLES   "Build examples for Android platform"         ON  IF ANDROID )
OCV_OPTION(BUILD_DOCS               "Create build rules for OpenCV Documentation" ON )
OCV_OPTION(BUILD_EXAMPLES           "Build all examples"                          OFF )
OCV_OPTION(BUILD_PACKAGE            "Enables 'make package_source' command"       ON )
OCV_OPTION(BUILD_PERF_TESTS         "Build performance tests"                     ON  IF (NOT IOS) )
OCV_OPTION(BUILD_TESTS              "Build accuracy & regression tests"           ON  IF (NOT IOS) )
OCV_OPTION(BUILD_WITH_DEBUG_INFO    "Include debug info into debug libs (not MSCV only)" ON )
OCV_OPTION(BUILD_WITH_STATIC_CRT    "Enables use of staticaly linked CRT for staticaly linked OpenCV" ON IF MSVC )
OCV_OPTION(BUILD_FAT_JAVA_LIB       "Create fat java wrapper containing the whole OpenCV library" ON IF NOT BUILD_SHARED_LIBS AND CMAKE_COMPILER_IS_GNUCXX )
OCV_OPTION(BUILD_ANDROID_SERVICE    "Build OpenCV Manager for Google Play" OFF IF ANDROID AND ANDROID_SOURCE_TREE )
OCV_OPTION(BUILD_ANDROID_PACKAGE    "Build platform-specific package for Google Play" OFF IF ANDROID )

# 3rd party libs
OCV_OPTION(BUILD_ZLIB               "Build zlib from source"             WIN32 OR APPLE )
OCV_OPTION(BUILD_TIFF               "Build libtiff from source"          WIN32 OR ANDROID OR APPLE )
OCV_OPTION(BUILD_JASPER             "Build libjasper from source"        WIN32 OR ANDROID OR APPLE )
OCV_OPTION(BUILD_JPEG               "Build libjpeg from source"          WIN32 OR ANDROID OR APPLE )
OCV_OPTION(BUILD_PNG                "Build libpng from source"           WIN32 OR ANDROID OR APPLE )
OCV_OPTION(BUILD_OPENEXR            "Build openexr from source"          WIN32 OR ANDROID OR APPLE )
OCV_OPTION(BUILD_TBB                "Download and build TBB from source" ANDROID IF CMAKE_COMPILER_IS_GNUCXX )

# OpenCV installation options
# ===================================================
OCV_OPTION(INSTALL_C_EXAMPLES       "Install C examples"        OFF )
OCV_OPTION(INSTALL_PYTHON_EXAMPLES  "Install Python examples"   OFF )
OCV_OPTION(INSTALL_ANDROID_EXAMPLES "Install Android examples"  OFF IF ANDROID )
OCV_OPTION(INSTALL_TO_MANGLED_PATHS "Enables mangled install paths, that help with side by side installs." OFF IF (UNIX AND NOT ANDROID AND NOT IOS AND BUILD_SHARED_LIBS) )


# OpenCV build options
# ===================================================
OCV_OPTION(ENABLE_PRECOMPILED_HEADERS "Use precompiled headers"                                  ON   IF (NOT IOS) )
OCV_OPTION(ENABLE_SOLUTION_FOLDERS    "Solution folder in Visual Studio or in other IDEs"        (MSVC_IDE OR CMAKE_GENERATOR MATCHES Xcode) IF (CMAKE_VERSION VERSION_GREATER "2.8.0") )
OCV_OPTION(ENABLE_PROFILING           "Enable profiling in the GCC compiler (Add flags: -g -pg)" OFF  IF CMAKE_COMPILER_IS_GNUCXX )
OCV_OPTION(ENABLE_OMIT_FRAME_POINTER  "Enable -fomit-frame-pointer for GCC"                      ON   IF CMAKE_COMPILER_IS_GNUCXX )
OCV_OPTION(ENABLE_POWERPC             "Enable PowerPC for GCC"                                   ON   IF (CMAKE_COMPILER_IS_GNUCXX AND CMAKE_SYSTEM_PROCESSOR MATCHES powerpc.*) )
OCV_OPTION(ENABLE_FAST_MATH           "Enable -ffast-math (not recommended for GCC 4.6.x)"       OFF  IF (CMAKE_COMPILER_IS_GNUCXX AND (X86 OR X86_64)) )
OCV_OPTION(ENABLE_SSE                 "Enable SSE instructions"                                  ON   IF ((MSVC OR CMAKE_COMPILER_IS_GNUCXX) AND (X86 OR X86_64)) )
OCV_OPTION(ENABLE_SSE2                "Enable SSE2 instructions"                                 ON   IF ((MSVC OR CMAKE_COMPILER_IS_GNUCXX) AND (X86 OR X86_64)) )
OCV_OPTION(ENABLE_SSE3                "Enable SSE3 instructions"                                 ON   IF ((CV_ICC OR CMAKE_COMPILER_IS_GNUCXX) AND (X86 OR X86_64)) )
OCV_OPTION(ENABLE_SSSE3               "Enable SSSE3 instructions"                                OFF  IF (CMAKE_COMPILER_IS_GNUCXX AND (X86 OR X86_64)) )
OCV_OPTION(ENABLE_SSE41               "Enable SSE4.1 instructions"                               OFF  IF ((CV_ICC OR CMAKE_COMPILER_IS_GNUCXX) AND (X86 OR X86_64)) )
OCV_OPTION(ENABLE_SSE42               "Enable SSE4.2 instructions"                               OFF  IF (CMAKE_COMPILER_IS_GNUCXX AND (X86 OR X86_64)) )
OCV_OPTION(ENABLE_AVX                 "Enable AVX instructions"                                  OFF  IF ((MSVC OR CMAKE_COMPILER_IS_GNUCXX) AND (X86 OR X86_64)) )
OCV_OPTION(ENABLE_NOISY_WARNINGS      "Show all warnings even if they are too noisy"             OFF )
OCV_OPTION(OPENCV_WARNINGS_ARE_ERRORS "Treat warnings as errors"                                 OFF )


# uncategorized options
# ===================================================
OCV_OPTION(CMAKE_VERBOSE "Verbose mode" OFF )

# backward compatibility
# ===================================================
include(cmake/OpenCVLegacyOptions.cmake OPTIONAL)


# ----------------------------------------------------------------------------
#  Get actual OpenCV version number from sources
# ----------------------------------------------------------------------------
include(cmake/OpenCVVersion.cmake)


# ----------------------------------------------------------------------------
#  Build & install layouts
# ----------------------------------------------------------------------------

# Save libs and executables in the same place
set(EXECUTABLE_OUTPUT_PATH "${CMAKE_BINARY_DIR}/bin" CACHE PATH "Output directory for applications" )

if(ANDROID OR WIN32)
  set(OPENCV_DOC_INSTALL_PATH doc)
elseif(INSTALL_TO_MANGLED_PATHS)
  set(OPENCV_DOC_INSTALL_PATH share/OpenCV-${OPENCV_VERSION}/doc)
else()
  set(OPENCV_DOC_INSTALL_PATH share/OpenCV/doc)
endif()

if(ANDROID)
  set(LIBRARY_OUTPUT_PATH         "${OpenCV_BINARY_DIR}/lib/${ANDROID_NDK_ABI_NAME}")
  set(3P_LIBRARY_OUTPUT_PATH      "${OpenCV_BINARY_DIR}/3rdparty/lib/${ANDROID_NDK_ABI_NAME}")
  set(OPENCV_LIB_INSTALL_PATH     sdk/native/libs/${ANDROID_NDK_ABI_NAME})
  set(OPENCV_3P_LIB_INSTALL_PATH  sdk/native/3rdparty/libs/${ANDROID_NDK_ABI_NAME})
  set(OPENCV_CONFIG_INSTALL_PATH  sdk/native/jni)
  set(OPENCV_INCLUDE_INSTALL_PATH sdk/native/jni/include)
else()
  set(LIBRARY_OUTPUT_PATH         "${OpenCV_BINARY_DIR}/lib")
  set(3P_LIBRARY_OUTPUT_PATH      "${OpenCV_BINARY_DIR}/3rdparty/lib${LIB_SUFFIX}")
  set(OPENCV_LIB_INSTALL_PATH     lib${LIB_SUFFIX})
  set(OPENCV_3P_LIB_INSTALL_PATH  share/OpenCV/3rdparty/${OPENCV_LIB_INSTALL_PATH})
  set(OPENCV_INCLUDE_INSTALL_PATH include)

  math(EXPR SIZEOF_VOID_P_BITS "8 * ${CMAKE_SIZEOF_VOID_P}")
  if(LIB_SUFFIX AND NOT SIZEOF_VOID_P_BITS EQUAL LIB_SUFFIX)
    set(OPENCV_CONFIG_INSTALL_PATH lib${LIB_SUFFIX}/cmake/opencv)
  else()
    set(OPENCV_CONFIG_INSTALL_PATH share/OpenCV)
  endif()
endif()

set(CMAKE_INSTALL_RPATH "${CMAKE_INSTALL_PREFIX}/${OPENCV_LIB_INSTALL_PATH}")
set(CMAKE_INSTALL_RPATH_USE_LINK_PATH TRUE)

if(INSTALL_TO_MANGLED_PATHS)
  set(OPENCV_INCLUDE_INSTALL_PATH ${OPENCV_INCLUDE_INSTALL_PATH}/opencv-${OPENCV_VERSION})
endif()

if(WIN32)
  # Postfix of DLLs:
  set(OPENCV_DLLVERSION "${OPENCV_VERSION_MAJOR}${OPENCV_VERSION_MINOR}${OPENCV_VERSION_PATCH}")
  set(OPENCV_DEBUG_POSTFIX d)
else()
  # Postfix of so's:
  set(OPENCV_DLLVERSION "")
  set(OPENCV_DEBUG_POSTFIX "")
endif()

if(DEFINED CMAKE_DEBUG_POSTFIX)
  set(OPENCV_DEBUG_POSTFIX "${CMAKE_DEBUG_POSTFIX}")
endif()

if(CMAKE_VERBOSE)
  set(CMAKE_VERBOSE_MAKEFILE 1)
endif()


# ----------------------------------------------------------------------------
#  Path for build/platform -specific headers
# ----------------------------------------------------------------------------
set(OPENCV_CONFIG_FILE_INCLUDE_DIR "${CMAKE_BINARY_DIR}/" CACHE PATH "Where to create the platform-dependant cvconfig.h")
add_definitions(-DHAVE_CVCONFIG_H)
ocv_include_directories(${OPENCV_CONFIG_FILE_INCLUDE_DIR})


# ----------------------------------------------------------------------------
#  Autodetect if we are in a GIT repository
# ----------------------------------------------------------------------------

# don't use FindGit because it requires CMake 2.8.2
set(git_names git eg) # eg = easy git
# Prefer .cmd variants on Windows unless running in a Makefile in the MSYS shell
if(CMAKE_HOST_WIN32)
  if(NOT CMAKE_GENERATOR MATCHES "MSYS")
    set(git_names git.cmd git eg.cmd eg)
  endif()
endif()

find_host_program(GIT_EXECUTABLE NAMES ${git_names} PATH_SUFFIXES Git/cmd Git/bin DOC "git command line client")
mark_as_advanced(GIT_EXECUTABLE)

if(GIT_EXECUTABLE)
  execute_process(COMMAND ${GIT_EXECUTABLE} describe --tags --always --dirty --match "2.[0-9].[0-9]*"
    WORKING_DIRECTORY "${OpenCV_SOURCE_DIR}"
    OUTPUT_VARIABLE OPENCV_VCSVERSION
    RESULT_VARIABLE GIT_RESULT
    ERROR_QUIET
    OUTPUT_STRIP_TRAILING_WHITESPACE
  )
  if(NOT GIT_RESULT EQUAL 0)
    set(OPENCV_VCSVERSION "unknown")
  endif()
else()
  # We don't have git:
  set(OPENCV_VCSVERSION "unknown")
endif()


# ----------------------------------------------------------------------------
# OpenCV compiler and linker options
# ----------------------------------------------------------------------------
# In case of Makefiles if the user does not setup CMAKE_BUILD_TYPE, assume it's Release:
if(CMAKE_GENERATOR MATCHES "Makefiles|Ninja" AND "${CMAKE_BUILD_TYPE}" STREQUAL "")
  set(CMAKE_BUILD_TYPE Release)
endif()

include(cmake/OpenCVCompilerOptions.cmake)


# ----------------------------------------------------------------------------
# Use statically or dynamically linked CRT?
# Default: dynamic
# ----------------------------------------------------------------------------
if(MSVC)
  include(cmake/OpenCVCRTLinkage.cmake)
endif(MSVC)

if(WIN32 AND NOT MINGW)
  add_definitions(-D_VARIADIC_MAX=10)
endif(WIN32 AND NOT MINGW)


# ----------------------------------------------------------------------------
#       CHECK FOR SYSTEM LIBRARIES, OPTIONS, ETC..
# ----------------------------------------------------------------------------
if(UNIX)
  include(cmake/OpenCVFindPkgConfig.cmake OPTIONAL)
  include(CheckFunctionExists)
  include(CheckIncludeFile)

  if(NOT APPLE)
    CHECK_INCLUDE_FILE(alloca.h HAVE_ALLOCA_H)
    CHECK_FUNCTION_EXISTS(alloca HAVE_ALLOCA)
    CHECK_INCLUDE_FILE(unistd.h HAVE_UNISTD_H)
    CHECK_INCLUDE_FILE(pthread.h HAVE_LIBPTHREAD)
    if(ANDROID)
      set(OPENCV_LINKER_LIBS ${OPENCV_LINKER_LIBS} dl m log)
    elseif(${CMAKE_SYSTEM_NAME} MATCHES "FreeBSD|NetBSD|DragonFly")
      set(OPENCV_LINKER_LIBS ${OPENCV_LINKER_LIBS} m pthread)
    else()
      set(OPENCV_LINKER_LIBS ${OPENCV_LINKER_LIBS} dl m pthread rt)
    endif()
  else()
    add_definitions(-DHAVE_ALLOCA -DHAVE_ALLOCA_H -DHAVE_LIBPTHREAD -DHAVE_UNISTD_H)
  endif()
endif()

include(cmake/OpenCVPCHSupport.cmake)
include(cmake/OpenCVModule.cmake)

# ----------------------------------------------------------------------------
#  Detect 3rd-party libraries
# ----------------------------------------------------------------------------

include(cmake/OpenCVFindLibsGrfmt.cmake)
include(cmake/OpenCVFindLibsGUI.cmake)
include(cmake/OpenCVFindLibsVideo.cmake)
include(cmake/OpenCVFindLibsPerf.cmake)


# ----------------------------------------------------------------------------
#  Detect other 3rd-party libraries/tools
# ----------------------------------------------------------------------------

# --- LATEX for pdf documentation ---
if(BUILD_DOCS)
  include(cmake/OpenCVFindLATEX.cmake)
endif(BUILD_DOCS)

# --- Python Support ---
include(cmake/OpenCVDetectPython.cmake)

# --- Java Support ---
include(cmake/OpenCVDetectApacheAnt.cmake)
if(ANDROID)
  include(cmake/OpenCVDetectAndroidSDK.cmake)

  if(NOT ANDROID_TOOLS_Pkg_Revision GREATER 13)
    message(WARNING "OpenCV requires Android SDK tools revision 14 or newer. Otherwise tests and samples will no be compiled.")
  endif()
elseif(ANT_EXECUTABLE)
  find_package(JNI)
endif()

if(ANDROID AND ANDROID_EXECUTABLE AND ANT_EXECUTABLE AND (ANT_VERSION VERSION_GREATER 1.7) AND (ANDROID_TOOLS_Pkg_Revision GREATER 13))
  SET(CAN_BUILD_ANDROID_PROJECTS TRUE)
else()
  SET(CAN_BUILD_ANDROID_PROJECTS FALSE)
endif()

# --- OpenCL ---
if(WITH_OPENCL)
  include(cmake/OpenCVDetectOpenCL.cmake)
  if(OPENCL_FOUND)
    set(HAVE_OPENCL 1)
  endif()
  if(WITH_OPENCLAMDFFT AND CLAMDFFT_INCLUDE_DIR)
    set(HAVE_CLAMDFFT 1)
  endif()
  if(WITH_OPENCLAMDBLAS AND CLAMDBLAS_INCLUDE_DIR)
    set(HAVE_CLAMDBLAS 1)
  endif()
endif()

# ----------------------------------------------------------------------------
# Solution folders:
# ----------------------------------------------------------------------------
if(ENABLE_SOLUTION_FOLDERS)
  set_property(GLOBAL PROPERTY USE_FOLDERS ON)
  set_property(GLOBAL PROPERTY PREDEFINED_TARGETS_FOLDER "CMakeTargets")
endif()

# Extra OpenCV targets: uninstall, package_source, perf, etc.
include(cmake/OpenCVExtraTargets.cmake)


# ----------------------------------------------------------------------------
# Process subdirectories
# ----------------------------------------------------------------------------

# opencv.hpp and legacy headers
add_subdirectory(include)

# OpenCV modules
add_subdirectory(modules)

# Generate targets for documentation
add_subdirectory(doc)

# various data that is used by cv libraries and/or demo applications.
add_subdirectory(data)

# extra applications
if(BUILD_opencv_apps)
  add_subdirectory(apps)
endif()

# examples
if(BUILD_EXAMPLES OR BUILD_ANDROID_EXAMPLES OR INSTALL_PYTHON_EXAMPLES)
  add_subdirectory(samples)
endif()

if(ANDROID)
  add_subdirectory(android/service)
endif()

if(BUILD_ANDROID_PACKAGE)
  add_subdirectory(android/package)
endif()

if (ANDROID)
  add_subdirectory(android/libinfo)
endif()

# ----------------------------------------------------------------------------
# Finalization: generate configuration-based files
# ----------------------------------------------------------------------------
ocv_track_build_dependencies()

# Generate platform-dependent and configuration-dependent headers
include(cmake/OpenCVGenHeaders.cmake)

# Generate opencv.pc for pkg-config command
include(cmake/OpenCVGenPkgconfig.cmake)

# Generate OpenCV.mk for ndk-build (Android build tool)
include(cmake/OpenCVGenAndroidMK.cmake)

# Generate OpenCVСonfig.cmake and OpenCVConfig-version.cmake for cmake projects
include(cmake/OpenCVGenConfig.cmake)


# ----------------------------------------------------------------------------
# Summary:
# ----------------------------------------------------------------------------
status("")
status("General configuration for OpenCV ${OPENCV_VERSION} =====================================")
if(OPENCV_VCSVERSION)
  status("  Version control:" ${OPENCV_VCSVERSION})
endif()

# ========================== build platform ==========================
status("")
status("  Platform:")
status("    Host:"             ${CMAKE_HOST_SYSTEM_NAME} ${CMAKE_HOST_SYSTEM_VERSION} ${CMAKE_HOST_SYSTEM_PROCESSOR})
if(CMAKE_CROSSCOMPILING)
  status("    Target:"         ${CMAKE_SYSTEM_NAME} ${CMAKE_SYSTEM_VERSION} ${CMAKE_SYSTEM_PROCESSOR})
endif()
status("    CMake:"            ${CMAKE_VERSION})
status("    CMake generator:"  ${CMAKE_GENERATOR})
status("    CMake build tool:" ${CMAKE_BUILD_TOOL})
if(MSVC)
  status("    MSVC:"           ${MSVC_VERSION})
endif()
if(CMAKE_GENERATOR MATCHES Xcode)
  status("    Xcode:"          ${XCODE_VERSION})
endif()
if(NOT CMAKE_GENERATOR MATCHES "Xcode|Visual Studio")
  status("    Configuration:"  ${CMAKE_BUILD_TYPE})
endif()

# ========================== C/C++ options ==========================
if(CMAKE_CXX_COMPILER_VERSION)
  set(OPENCV_COMPILER_STR "${CMAKE_CXX_COMPILER} ${CMAKE_CXX_COMPILER_ARG1} (ver ${CMAKE_CXX_COMPILER_VERSION})")
elseif(CMAKE_COMPILER_IS_CLANGCXX)
  set(OPENCV_COMPILER_STR "${CMAKE_CXX_COMPILER} ${CMAKE_CXX_COMPILER_ARG1} (ver ${CMAKE_CLANG_REGEX_VERSION})")
elseif(CMAKE_COMPILER_IS_GNUCXX)
  set(OPENCV_COMPILER_STR "${CMAKE_CXX_COMPILER} ${CMAKE_CXX_COMPILER_ARG1} (ver ${CMAKE_GCC_REGEX_VERSION})")
else()
  set(OPENCV_COMPILER_STR "${CMAKE_CXX_COMPILER} ${CMAKE_CXX_COMPILER_ARG1}")
endif()
string(STRIP "${OPENCV_COMPILER_STR}" OPENCV_COMPILER_STR)

status("")
status("  C/C++:")
status("    Built as dynamic libs?:" BUILD_SHARED_LIBS THEN YES ELSE NO)
status("    C++ Compiler:"           ${OPENCV_COMPILER_STR})
status("    C++ flags (Release):"    ${CMAKE_CXX_FLAGS} ${CMAKE_CXX_FLAGS_RELEASE})
status("    C++ flags (Debug):"      ${CMAKE_CXX_FLAGS} ${CMAKE_CXX_FLAGS_DEBUG})
status("    C Compiler:"             ${CMAKE_C_COMPILER} ${CMAKE_C_COMPILER_ARG1})
status("    C flags (Release):"      ${CMAKE_C_FLAGS} ${CMAKE_C_FLAGS_RELEASE})
status("    C flags (Debug):"        ${CMAKE_C_FLAGS} ${CMAKE_C_FLAGS_DEBUG})
if(WIN32)
  status("    Linker flags (Release):" ${CMAKE_EXE_LINKER_FLAGS} ${CMAKE_EXE_LINKER_FLAGS_RELEASE})
  status("    Linker flags (Debug):"   ${CMAKE_EXE_LINKER_FLAGS} ${CMAKE_EXE_LINKER_FLAGS_DEBUG})
else()
  status("    Linker flags (Release):" ${CMAKE_SHARED_LINKER_FLAGS} ${CMAKE_SHARED_LINKER_FLAGS_RELEASE})
  status("    Linker flags (Debug):"   ${CMAKE_SHARED_LINKER_FLAGS} ${CMAKE_SHARED_LINKER_FLAGS_DEBUG})
endif()
status("    Precompiled headers:"     PCHSupport_FOUND AND ENABLE_PRECOMPILED_HEADERS THEN YES ELSE NO)

# ========================== OpenCV modules ==========================
status("")
status("  OpenCV modules:")
string(REPLACE "opencv_" "" OPENCV_MODULES_BUILD_ST          "${OPENCV_MODULES_BUILD}")
string(REPLACE "opencv_" "" OPENCV_MODULES_DISABLED_USER_ST  "${OPENCV_MODULES_DISABLED_USER}")
string(REPLACE "opencv_" "" OPENCV_MODULES_DISABLED_FORCE_ST "${OPENCV_MODULES_DISABLED_FORCE}")
set(OPENCV_MODULES_DISABLED_AUTO_ST "")
foreach(m ${OPENCV_MODULES_DISABLED_AUTO})
  set(__mdeps "")
  foreach(d ${OPENCV_MODULE_${m}_DEPS})
    if(d MATCHES "^opencv_" AND NOT HAVE_${d})
      list(APPEND __mdeps ${d})
    endif()
  endforeach()
  if(__mdeps)
    list(APPEND OPENCV_MODULES_DISABLED_AUTO_ST "${m}(deps: ${__mdeps})")
  else()
    list(APPEND OPENCV_MODULES_DISABLED_AUTO_ST "${m}")
  endif()
endforeach()
string(REPLACE "opencv_" "" OPENCV_MODULES_DISABLED_AUTO_ST  "${OPENCV_MODULES_DISABLED_AUTO_ST}")

status("    To be built:"            OPENCV_MODULES_BUILD          THEN ${OPENCV_MODULES_BUILD_ST}          ELSE "-")
status("    Disabled:"               OPENCV_MODULES_DISABLED_USER  THEN ${OPENCV_MODULES_DISABLED_USER_ST}  ELSE "-")
status("    Disabled by dependency:" OPENCV_MODULES_DISABLED_AUTO  THEN ${OPENCV_MODULES_DISABLED_AUTO_ST}  ELSE "-")
status("    Unavailable:"            OPENCV_MODULES_DISABLED_FORCE THEN ${OPENCV_MODULES_DISABLED_FORCE_ST} ELSE "-")

# ========================== Android details ==========================
if(ANDROID)
  status("")
  status("  Android: ")
  status("    Android ABI:" ${ANDROID_ABI})
  status("    STL type:" ${ANDROID_STL})
  status("    Native API level:" android-${ANDROID_NATIVE_API_LEVEL})
  android_get_compatible_target(android_sdk_target_status ${ANDROID_NATIVE_API_LEVEL} ${ANDROID_SDK_TARGET} 11)
  status("    SDK target:" "${android_sdk_target_status}")
  if(BUILD_WITH_ANDROID_NDK)
    status("    Android NDK:" "${ANDROID_NDK} (toolchain: ${ANDROID_TOOLCHAIN_NAME})")
  elseif(BUILD_WITH_STANDALONE_TOOLCHAIN)
    status("    Android toolchain:" "${ANDROID_STANDALONE_TOOLCHAIN}")
  endif()
  status("    android tool:"  ANDROID_EXECUTABLE  THEN "${ANDROID_EXECUTABLE} (${ANDROID_TOOLS_Pkg_Desc})" ELSE NO)
  status("    Google Play package:" BUILD_ANDROID_PACKAGE                                         THEN YES ELSE NO)
  status("    Android examples:"    BUILD_ANDROID_EXAMPLES AND CAN_BUILD_ANDROID_PROJECTS         THEN YES ELSE NO)
endif()

# ========================== GUI ==========================
status("")
status("  GUI: ")

if(HAVE_QT)
  status("    QT 4.x:"            HAVE_QT        THEN "YES (ver ${QT_VERSION_MAJOR}.${QT_VERSION_MINOR}.${QT_VERSION_PATCH} ${QT_EDITION})" ELSE NO)
  status("    QT OpenGL support:" HAVE_QT_OPENGL THEN "YES (${QT_QTOPENGL_LIBRARY})" ELSE NO)
else()
  if(DEFINED WITH_QT)
    status("    QT 4.x:" NO)
  endif()
  if(WIN32)
    status("    Win32 UI:" YES)
  else()
    if(APPLE)
      if(WITH_CARBON)
        status("    Carbon:" YES)
      else()
        status("    Cocoa:"  YES)
      endif()
    else()
      status("    GTK+ 2.x:" HAVE_GTK      THEN "YES (ver ${ALIASOF_gtk+-2.0_VERSION})"     ELSE NO)
      status("    GThread :" HAVE_GTHREAD  THEN "YES (ver ${ALIASOF_gthread-2.0_VERSION})"  ELSE NO)
      status("    GtkGlExt:" HAVE_GTKGLEXT THEN "YES (ver ${ALIASOF_gtkglext-1.0_VERSION})" ELSE NO)
    endif()
  endif()
endif()

status("    OpenGL support:" HAVE_OPENGL THEN "YES (${OPENGL_LIBRARIES})" ELSE NO)

# ========================== MEDIA IO ==========================
status("")
status("  Media I/O: ")
status("    ZLib:"         BUILD_ZLIB    THEN "build (ver ${ZLIB_VERSION_STRING})"               ELSE "${ZLIB_LIBRARY} (ver ${ZLIB_VERSION_STRING})")

if(WITH_JPEG)
  status("    JPEG:"       JPEG_FOUND    THEN "${JPEG_LIBRARY} (ver ${JPEG_LIB_VERSION})"        ELSE "build (ver ${JPEG_LIB_VERSION})")
else()
  status("    JPEG:"       "NO")
endif()
if(WITH_PNG)
  status("    PNG:"        PNG_FOUND     THEN "${PNG_LIBRARY} (ver ${PNG_VERSION})"              ELSE "build (ver ${PNG_VERSION})")
else()
  status("    PNG:"        "NO")
endif()
if(WITH_TIFF)
  if(TIFF_VERSION_STRING AND TIFF_FOUND)
    status("    TIFF:"     "${TIFF_LIBRARY} (ver ${TIFF_VERSION} - ${TIFF_VERSION_STRING})")
  else()
    status("    TIFF:"     TIFF_FOUND    THEN "${TIFF_LIBRARY} (ver ${TIFF_VERSION})"            ELSE "build (ver ${TIFF_VERSION} - ${TIFF_VERSION_STRING})")
  endif()
else()
  status("    TIFF:"       "NO")
endif()
if(WITH_JASPER)
  status("    JPEG 2000:"  JASPER_FOUND  THEN "${JASPER_LIBRARY} (ver ${JASPER_VERSION_STRING})" ELSE "build (ver ${JASPER_VERSION_STRING})")
else()
  status("    JPEG 2000:"  "NO")
endif()
if(WITH_OPENEXR)
  status("    OpenEXR:"  OPENEXR_FOUND  THEN "${OPENEXR_LIBRARIES} (ver ${OPENEXR_VERSION})" ELSE "build (ver ${OPENEXR_VERSION})")
else()
  status("    OpenEXR:"  "NO")
endif()

# ========================== VIDEO IO ==========================
status("")
status("  Video I/O:")

if(DEFINED WITH_1394)
  status("    DC1394 1.x:"     HAVE_DC1394         THEN "YES (ver ${ALIASOF_libdc1394_VERSION})"   ELSE NO)
  status("    DC1394 2.x:"     HAVE_DC1394_2       THEN "YES (ver ${ALIASOF_libdc1394-2_VERSION})" ELSE NO)
endif(DEFINED WITH_1394)

if(ANDROID)
  if(HAVE_opencv_androidcamera)
    status("    AndroidNativeCamera:" BUILD_ANDROID_CAMERA_WRAPPER
                                                   THEN "YES, build for Android${ANDROID_VERSION}" ELSE "YES, use prebuilt libraries")
  else()
    status("    AndroidNativeCamera:" "NO (native camera requires Android API level 8 or higher)")
  endif()
endif()

if(DEFINED WITH_AVFOUNDATION)
  status("    AVFoundation:"   WITH_AVFOUNDATION   THEN YES                                        ELSE NO)
endif(DEFINED WITH_AVFOUNDATION)

if(DEFINED WITH_FFMPEG)
  if(WIN32)
    status("    FFMPEG:"       WITH_FFMPEG         THEN "YES (prebuilt binaries)"                  ELSE NO)
  else()
    status("    FFMPEG:"       HAVE_FFMPEG         THEN YES ELSE NO)
  endif()
  status("      codec:"        HAVE_FFMPEG_CODEC   THEN "YES (ver ${ALIASOF_libavcodec_VERSION})"  ELSE NO)
  status("      format:"       HAVE_FFMPEG_FORMAT  THEN "YES (ver ${ALIASOF_libavformat_VERSION})" ELSE NO)
  status("      util:"         HAVE_FFMPEG_UTIL    THEN "YES (ver ${ALIASOF_libavutil_VERSION})"   ELSE NO)
  status("      swscale:"      HAVE_FFMPEG_SWSCALE THEN "YES (ver ${ALIASOF_libswscale_VERSION})"  ELSE NO)
  status("      gentoo-style:" HAVE_GENTOO_FFMPEG  THEN YES                                        ELSE NO)
endif(DEFINED WITH_FFMPEG)

if(DEFINED WITH_GSTREAMER)
  status("    GStreamer:"      HAVE_GSTREAMER      THEN ""                                         ELSE NO)
  if(HAVE_GSTREAMER)
    status("      base:"       "YES (ver ${ALIASOF_gstreamer-base-0.10_VERSION})")
    status("      app:"        "YES (ver ${ALIASOF_gstreamer-app-0.10_VERSION})")
    status("      video:"      "YES (ver ${ALIASOF_gstreamer-video-0.10_VERSION})")
  endif()
endif(DEFINED WITH_GSTREAMER)

if(DEFINED WITH_OPENNI)
  status("    OpenNI:"         HAVE_OPENNI         THEN "YES (ver ${OPENNI_VERSION_STRING}, build ${OPENNI_VERSION_BUILD})"
                                                                                                   ELSE NO)
  status("    OpenNI PrimeSensor Modules:" HAVE_OPENNI_PRIME_SENSOR_MODULE
                                                   THEN "YES (${OPENNI_PRIME_SENSOR_MODULE})"      ELSE NO)
endif(DEFINED WITH_OPENNI)

if(DEFINED WITH_PVAPI)
  status("    PvAPI:"          HAVE_PVAPI          THEN YES                                        ELSE NO)
endif(DEFINED WITH_PVAPI)

if(DEFINED WITH_GIGEAPI)
  status("    GigEVisionSDK:"  HAVE_GIGE_API       THEN YES                                        ELSE NO)
endif(DEFINED WITH_GIGEAPI)

if(DEFINED WITH_QUICKTIME)
  status("    QuickTime:"      WITH_QUICKTIME      THEN YES                                        ELSE NO)
  status("    QTKit:"          WITH_QUICKTIME      THEN NO                                         ELSE YES)
endif(DEFINED WITH_QUICKTIME)

if(DEFINED WITH_UNICAP)
  status("    UniCap:"         HAVE_UNICAP         THEN "YES (ver ${ALIASOF_libunicap_VERSION})"   ELSE NO)
  status("    UniCap ucil:"    HAVE_UNICAP_UCIL    THEN "YES (ver ${ALIASOF_libucil_VERSION})"     ELSE NO)
endif(DEFINED WITH_UNICAP)

if(DEFINED WITH_V4L)
  if(HAVE_CAMV4L)
    set(HAVE_CAMV4L_STR "YES")
  else()
    set(HAVE_CAMV4L_STR "NO")
  endif()
  if(HAVE_CAMV4L2)
    set(HAVE_CAMV4L2_STR "YES")
  elseif(HAVE_VIDEOIO)
    set(HAVE_CAMV4L2_STR "YES(videoio)")
  else()
    set(HAVE_CAMV4L2_STR "NO")
  endif()
  status("    V4L/V4L2:"       HAVE_LIBV4L         THEN "Using libv4l (ver ${ALIASOF_libv4l1_VERSION})"
                                                   ELSE "${HAVE_CAMV4L_STR}/${HAVE_CAMV4L2_STR}")
endif(DEFINED WITH_V4L)

if(DEFINED WITH_VIDEOINPUT)
  status("    DirectShow:"     HAVE_VIDEOINPUT     THEN YES                                        ELSE NO)
endif(DEFINED WITH_VIDEOINPUT)

if(DEFINED WITH_XIMEA)
  status("    XIMEA:"          HAVE_XIMEA          THEN YES                                        ELSE NO)
endif(DEFINED WITH_XIMEA)

if(DEFINED WITH_XINE)
  status("    Xine:"           HAVE_XINE           THEN "YES (ver ${ALIASOF_libxine_VERSION})"     ELSE NO)
endif(DEFINED WITH_XINE)

# ========================== Other third-party libraries ==========================
status("")
status("  Other third-party libraries:")

if(WITH_IPP AND IPP_FOUND)
  status("    Use IPP:" "${IPP_LATEST_VERSION_STR} [${IPP_LATEST_VERSION_MAJOR}.${IPP_LATEST_VERSION_MINOR}.${IPP_LATEST_VERSION_BUILD}]")
  status("         at:" "${IPP_ROOT_DIR}")
else()
  status("    Use IPP:"   WITH_IPP AND NOT IPP_FOUND THEN "IPP not found" ELSE NO)
endif()

<<<<<<< HEAD
status("    Use Eigen:" HAVE_EIGEN THEN "YES (ver ${EIGEN_WORLD_VERSION}.${EIGEN_MAJOR_VERSION}.${EIGEN_MINOR_VERSION})" ELSE NO)
status("    Use Clp:"   HAVE_CLP   THEN YES ELSE NO)
=======
status("    Use Eigen:"      HAVE_EIGEN       THEN "YES (ver ${EIGEN_WORLD_VERSION}.${EIGEN_MAJOR_VERSION}.${EIGEN_MINOR_VERSION})" ELSE NO)
status("    Use TBB:"        HAVE_TBB         THEN "YES (ver ${TBB_VERSION_MAJOR}.${TBB_VERSION_MINOR} interface ${TBB_INTERFACE_VERSION})" ELSE NO)
status("    Use OpenMP:"     HAVE_OPENMP      THEN YES ELSE NO)
status("    Use GCD"         HAVE_GCD         THEN YES ELSE NO)
status("    Use Concurrency" HAVE_CONCURRENCY THEN YES ELSE NO)
status("    Use C=:"         HAVE_CSTRIPES    THEN YES ELSE NO)
status("    Use Cuda:"       HAVE_CUDA        THEN "YES (ver ${CUDA_VERSION_STRING})" ELSE NO)
status("    Use OpenCL:"     HAVE_OPENCL      THEN YES ELSE NO)
>>>>>>> 7e5eee5b

if(HAVE_CUDA)
  status("")
  status("  NVIDIA CUDA")

  status("    Use CUFFT:"            HAVE_CUFFT   THEN YES ELSE NO)
  status("    Use CUBLAS:"           HAVE_CUBLAS  THEN YES ELSE NO)
  status("    USE NVCUVID:"          HAVE_NVCUVID THEN YES ELSE NO)
  status("    NVIDIA GPU arch:"      ${OPENCV_CUDA_ARCH_BIN})
  status("    NVIDIA PTX archs:"     ${OPENCV_CUDA_ARCH_PTX})
  status("    Use fast math:"        CUDA_FAST_MATH THEN YES ELSE NO)
endif()

if(HAVE_OPENCL AND BUILD_opencv_ocl)
  status("")
  status("  OpenCL")
  if(OPENCL_INCLUDE_DIR)
    status("    Include:"            ${OPENCL_INCLUDE_DIR})
  endif()
  if(OPENCL_LIBRARIES)
    status("    libraries:"          ${OPENCL_LIBRARIES})
  endif()
  status("    Use AMDFFT:"           HAVE_CLAMDFFT  THEN YES ELSE NO)
  status("    Use AMDBLAS:"          HAVE_CLAMDBLAS THEN YES ELSE NO)
endif()

# ========================== python ==========================
status("")
status("  Python:")
status("    Interpreter:"     PYTHON_EXECUTABLE   THEN "${PYTHON_EXECUTABLE} (ver ${PYTHON_VERSION_FULL})"         ELSE NO)
if(BUILD_opencv_python)
  if(PYTHONLIBS_VERSION_STRING)
    status("    Libraries:"   HAVE_opencv_python  THEN  "${PYTHON_LIBRARIES} (ver ${PYTHONLIBS_VERSION_STRING})"   ELSE NO)
  else()
    status("    Libraries:"   HAVE_opencv_python  THEN  ${PYTHON_LIBRARIES}                                        ELSE NO)
  endif()
  status("    numpy:"         PYTHON_USE_NUMPY    THEN "${PYTHON_NUMPY_INCLUDE_DIR} (ver ${PYTHON_NUMPY_VERSION})" ELSE "NO (Python wrappers can not be generated)")
  status("    packages path:" PYTHON_EXECUTABLE   THEN "${PYTHON_PACKAGES_PATH}"                                   ELSE "-")
endif()

# ========================== java ==========================
status("")
status("  Java:")
status("    ant:"           ANT_EXECUTABLE      THEN "${ANT_EXECUTABLE} (ver ${ANT_VERSION})"                    ELSE NO)
if(NOT ANDROID)
  status("    JNI:"         JNI_INCLUDE_DIRS    THEN "${JNI_INCLUDE_DIRS}"                                       ELSE NO)
endif()
status("    Java tests:"    BUILD_TESTS AND (NOT ANDROID OR CAN_BUILD_ANDROID_PROJECTS)                 THEN YES ELSE NO)

# ========================== documentation ==========================
if(BUILD_DOCS)
  status("")
  status("  Documentation:")
  if(HAVE_SPHINX)
    status("    Build Documentation:" PDFLATEX_COMPILER      THEN YES ELSE "YES (only HTML and without math expressions)")
  else()
    status("    Build Documentation:" NO)
  endif()
  status("    Sphinx:"              HAVE_SPHINX              THEN "${SPHINX_BUILD} (ver ${SPHINX_VERSION})" ELSE NO)
  status("    PdfLaTeX compiler:"   PDFLATEX_COMPILER        THEN "${PDFLATEX_COMPILER}" ELSE NO)
endif()

# ========================== samples and tests ==========================
status("")
status("  Tests and samples:")
status("    Tests:"             BUILD_TESTS AND HAVE_opencv_ts       THEN YES ELSE NO)
status("    Performance tests:" BUILD_PERF_TESTS AND HAVE_opencv_ts  THEN YES ELSE NO)
status("    C/C++ Examples:"    BUILD_EXAMPLES                       THEN YES ELSE NO)

# ========================== auxiliary ==========================
status("")
status("  Install path:" "${CMAKE_INSTALL_PREFIX}")
status("")
status("  cvconfig.h is in:" "${OPENCV_CONFIG_FILE_INCLUDE_DIR}")
status("-----------------------------------------------------------------")
status("")

ocv_finalize_status()

# ----------------------------------------------------------------------------
# Warn in the case of in-source build
# ----------------------------------------------------------------------------
if("${CMAKE_CURRENT_SOURCE_DIR}" STREQUAL "${CMAKE_CURRENT_BINARY_DIR}")
  message(WARNING "The source directory is the same as binary directory. \"make clean\" may damage the source tree")
endif()
<|MERGE_RESOLUTION|>--- conflicted
+++ resolved
@@ -140,16 +140,10 @@
 OCV_OPTION(WITH_VIDEOINPUT     "Build HighGUI with DirectShow support"       ON   IF WIN32 )
 OCV_OPTION(WITH_XIMEA          "Include XIMEA cameras support"               OFF  IF (NOT ANDROID AND NOT APPLE) )
 OCV_OPTION(WITH_XINE           "Include Xine support (GPL)"                  OFF  IF (UNIX AND NOT APPLE AND NOT ANDROID) )
-<<<<<<< HEAD
 OCV_OPTION(WITH_CLP            "Include Clp support (EPL)"                   OFF)
-OCV_OPTION(WITH_OPENCL         "Include OpenCL Runtime support"              OFF  IF (NOT ANDROID AND NOT IOS AND NOT CARMA) )
-OCV_OPTION(WITH_OPENCLAMDFFT   "Include AMD OpenCL FFT library support"      OFF  IF (NOT ANDROID AND NOT IOS AND NOT CARMA) )
-OCV_OPTION(WITH_OPENCLAMDBLAS  "Include AMD OpenCL BLAS library support"     OFF  IF (NOT ANDROID AND NOT IOS AND NOT CARMA) )
-=======
 OCV_OPTION(WITH_OPENCL         "Include OpenCL Runtime support"              OFF  IF (NOT ANDROID AND NOT IOS) )
 OCV_OPTION(WITH_OPENCLAMDFFT   "Include AMD OpenCL FFT library support"      OFF  IF (NOT ANDROID AND NOT IOS) )
 OCV_OPTION(WITH_OPENCLAMDBLAS  "Include AMD OpenCL BLAS library support"     OFF  IF (NOT ANDROID AND NOT IOS) )
->>>>>>> 7e5eee5b
 
 
 # OpenCV build components
@@ -776,10 +770,6 @@
   status("    Use IPP:"   WITH_IPP AND NOT IPP_FOUND THEN "IPP not found" ELSE NO)
 endif()
 
-<<<<<<< HEAD
-status("    Use Eigen:" HAVE_EIGEN THEN "YES (ver ${EIGEN_WORLD_VERSION}.${EIGEN_MAJOR_VERSION}.${EIGEN_MINOR_VERSION})" ELSE NO)
-status("    Use Clp:"   HAVE_CLP   THEN YES ELSE NO)
-=======
 status("    Use Eigen:"      HAVE_EIGEN       THEN "YES (ver ${EIGEN_WORLD_VERSION}.${EIGEN_MAJOR_VERSION}.${EIGEN_MINOR_VERSION})" ELSE NO)
 status("    Use TBB:"        HAVE_TBB         THEN "YES (ver ${TBB_VERSION_MAJOR}.${TBB_VERSION_MINOR} interface ${TBB_INTERFACE_VERSION})" ELSE NO)
 status("    Use OpenMP:"     HAVE_OPENMP      THEN YES ELSE NO)
@@ -788,7 +778,6 @@
 status("    Use C=:"         HAVE_CSTRIPES    THEN YES ELSE NO)
 status("    Use Cuda:"       HAVE_CUDA        THEN "YES (ver ${CUDA_VERSION_STRING})" ELSE NO)
 status("    Use OpenCL:"     HAVE_OPENCL      THEN YES ELSE NO)
->>>>>>> 7e5eee5b
 
 if(HAVE_CUDA)
   status("")
